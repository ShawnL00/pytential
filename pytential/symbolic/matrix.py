--- conflicted
+++ resolved
@@ -33,6 +33,7 @@
 from six.moves import intern
 
 from pytools import memoize_method
+import pytential.symbolic.primitives as sym
 from pytential.symbolic.mappers import EvaluationMapperBase
 
 
@@ -42,84 +43,21 @@
     return isinstance(x, (int, float, complex, np.number)) and x == 0
 
 
-<<<<<<< HEAD
-def _resample_arg(queue, lpot_source, x):
-    """
-    :arg queue: a :class:`pyopencl.CommandQueue`.
-    :arg lpot_source: a :class:`pytential.source.LayerPotentialSourceBase`
-        subclass. If it is not a layer potential source, no resampling is done.
-    :arg x: a :class:`numpy.ndarray`.
-
-    :return: a resampled :class:`numpy.ndarray` (see
-        :method:`pytential.source.LayerPotentialSourceBase.resampler`).
-    """
-
-    from pytential.source import LayerPotentialSourceBase
-    if not isinstance(lpot_source, LayerPotentialSourceBase):
-        return x
-
-    if not isinstance(x, (np.ndarray, cl.array.Array)):
-        return x
-
-    if len(x.shape) >= 2:
-        raise RuntimeError("matrix variables in kernel arguments")
-
-    def resample(y):
-        if not isinstance(y, cl.array.Array):
-            y = cl.array.to_device(queue, y)
-        return lpot_source.resampler(queue, y).get(queue)
-
-    from pytools.obj_array import with_object_array_or_scalar
-    return with_object_array_or_scalar(resample, x)
-
-
-def _get_layer_potential_args(mapper, expr, lpot_source, include_args=None):
-=======
-def _get_layer_potential_args(mapper, expr, source):
->>>>>>> ef2c4ac7
+def _get_layer_potential_args(mapper, expr, include_args=None):
     """
     :arg mapper: a :class:`pytential.symbolic.matrix.MatrixBuilderBase`.
     :arg expr: symbolic layer potential expression.
-    :arg lpot_source: a :class:`pytential.source.LayerPotentialSourceBase`.
 
     :return: a mapping of kernel arguments evaluated by the *mapper*.
     """
 
     kernel_args = {}
     for arg_name, arg_expr in six.iteritems(expr.kernel_arguments):
-<<<<<<< HEAD
         if (include_args is not None
                 and arg_name not in include_args):
             continue
 
-        rec_arg = mapper.rec(arg_expr)
-        kernel_args[arg_name] = _resample_arg(mapper.queue, lpot_source, rec_arg)
-=======
         kernel_args[arg_name] = mapper.rec(arg_expr)
-
-    return kernel_args
-
-
-def _get_kernel_args(mapper, kernel, expr, source):
-    """
-    :arg mapper: a :class:`pytential.symbolic.matrix.MatrixBuilderBase`.
-    :arg kernel: a :class:`sumpy.kernel.Kernel`.
-    :arg expr: symbolic layer potential expression.
-    :arg source: a :class:`pytential.source.LayerPotentialSourceBase`.
-
-    :return: a mapping of kernel arguments evaluated by the *mapper*.
-    """
-
-    # NOTE: copied from pytential.symbolic.primitives.IntG
-    inner_kernel_args = kernel.get_args() + kernel.get_source_args()
-    inner_kernel_args = set(arg.loopy_arg.name for arg in inner_kernel_args)
-
-    kernel_args = {}
-    for arg_name, arg_expr in six.iteritems(expr.kernel_arguments):
-        if arg_name not in inner_kernel_args:
-            continue
-        kernel_args[arg_name] = mapper.rec(arg_expr)
->>>>>>> ef2c4ac7
 
     return kernel_args
 
@@ -252,13 +190,13 @@
             return vecs_and_scalars
 
     def map_num_reference_derivative(self, expr):
+        from pytential import bind
         rec_operand = self.rec(expr.operand)
 
         assert isinstance(rec_operand, np.ndarray)
         if self.is_kind_matrix(rec_operand):
             raise NotImplementedError("derivatives")
 
-        from pytential import bind, sym
         rec_operand = cl.array.to_device(self.queue, rec_operand)
         op = sym.NumReferenceDerivative(
                 ref_axes=expr.ref_axes,
@@ -267,18 +205,11 @@
         return bind(self.places, op)(self.queue, u=rec_operand).get()
 
     def map_node_coordinate_component(self, expr):
-<<<<<<< HEAD
-        from pytential import bind, sym
-        op = sym.NodeCoordinateComponent(
-                expr.ambient_axis,
-                where=expr.where)
-=======
+        from pytential import bind
         op = sym.NodeCoordinateComponent(expr.ambient_axis, dofdesc=expr.dofdesc)
->>>>>>> ef2c4ac7
         return bind(self.places, op)(self.queue).get()
 
     def map_call(self, expr):
-        from pytential import bind, sym
         arg, = expr.parameters
         rec_arg = self.rec(arg)
 
@@ -288,6 +219,7 @@
         if isinstance(rec_arg, np.ndarray):
             rec_arg = cl.array.to_device(self.queue, rec_arg)
 
+        from pytential import bind
         op = expr.function(sym.var("u"))
         result = bind(self.places, op)(self.queue, u=rec_arg)
 
@@ -376,19 +308,6 @@
         super(MatrixBuilder, self).__init__(queue, dep_expr, other_dep_exprs,
                 dep_source, dep_discr, places, context)
 
-<<<<<<< HEAD
-    def map_int_g(self, expr):
-        from pytential import bind, sym
-        source_dd = sym.as_dofdesc(expr.source)
-        target_dd = sym.as_dofdesc(expr.target)
-        if source_dd.discr is None:
-            source_dd = source_dd.copy(discr=sym.QBX_SOURCE_QUAD_STAGE2)
-
-        lpot_source = self.places[source_dd]
-        source_discr = self.places.get_discretization(source_dd)
-        target_discr = self.places.get_discretization(target_dd)
-        assert target_discr.nnodes <= source_discr.nnodes
-=======
     def map_interpolation(self, expr):
         if expr.target.discr_stage != sym.QBX_SOURCE_QUAD_STAGE2:
             raise RuntimeError("can only interpolate to QBX_SOURCE_QUAD_STAGE2")
@@ -414,7 +333,6 @@
         lpot_source = self.places[expr.source]
         source_discr = self.places.get_discretization(expr.source)
         target_discr = self.places.get_discretization(expr.target)
->>>>>>> ef2c4ac7
 
         rec_density = self.rec(expr.density)
         if is_zero(rec_density):
@@ -425,13 +343,7 @@
             raise NotImplementedError("layer potentials on non-variables")
 
         kernel = expr.kernel
-<<<<<<< HEAD
-        # NOTE: setting to None to avoid resampling
-        resampler = None if source_dd.discr == target_dd.discr else lpot_source
-        kernel_args = _get_layer_potential_args(self, expr, resampler)
-=======
-        kernel_args = _get_layer_potential_args(self, expr, lpot_source)
->>>>>>> ef2c4ac7
+        kernel_args = _get_layer_potential_args(self, expr)
 
         from sumpy.expansion.local import LineTaylorLocalExpansion
         local_expn = LineTaylorLocalExpansion(kernel, lpot_source.qbx_order)
@@ -441,13 +353,14 @@
                 self.queue.context, (local_expn,))
 
         assert abs(expr.qbx_forced_limit) > 0
+        from pytential import bind
         radii = bind(self.places, sym.expansion_radii(
             source_discr.ambient_dim,
-            where=target_dd))(self.queue)
+            dofdesc=expr.target))(self.queue)
         centers = bind(self.places, sym.expansion_centers(
             source_discr.ambient_dim,
             expr.qbx_forced_limit,
-            where=target_dd))(self.queue)
+            dofdesc=expr.target))(self.queue)
 
         _, (mat,) = mat_gen(self.queue,
                 targets=target_discr.nodes(),
@@ -459,17 +372,8 @@
 
         waa = bind(self.places, sym.weights_and_area_elements(
             source_discr.ambient_dim,
-            where=source_dd))(self.queue)
+            dofdesc=expr.source))(self.queue)
         mat[:, :] *= waa.get(self.queue)
-<<<<<<< HEAD
-
-        if source_dd.discr != target_dd.discr:
-            resampler = lpot_source.direct_resampler
-            resample_mat = resampler.full_resample_matrix(self.queue).get(self.queue)
-            mat = mat.dot(resample_mat)
-
-=======
->>>>>>> ef2c4ac7
         mat = mat.dot(rec_density)
 
         return mat
@@ -489,13 +393,8 @@
         self.exclude_self = exclude_self
 
     def map_int_g(self, expr):
-        from pytential import sym
-        source_dd = sym.as_dofdesc(expr.source)
-        target_dd = sym.as_dofdesc(expr.target)
-
-        lpot_source = self.places[source_dd]
-        source_discr = self.places.get_discretization(source_dd)
-        target_discr = self.places.get_discretization(target_dd)
+        source_discr = self.places.get_discretization(expr.source)
+        target_discr = self.places.get_discretization(expr.target)
 
         rec_density = self.rec(expr.density)
         if is_zero(rec_density):
@@ -513,7 +412,7 @@
         kernel_args = set(arg.loopy_arg.name for arg in kernel_args)
 
         kernel_args = _get_layer_potential_args(self,
-                expr, lpot_source, include_args=kernel_args)
+                expr, include_args=kernel_args)
         if self.exclude_self:
             kernel_args["target_to_source"] = \
                 cl.array.arange(self.queue, 0, target_discr.nnodes, dtype=np.int)
@@ -550,13 +449,9 @@
         return np.equal(tgtindices, srcindices).astype(np.float64)
 
     def map_int_g(self, expr):
-        from pytential import sym
-        source_dd = sym.as_dofdesc(expr.source)
-        target_dd = sym.as_dofdesc(expr.target)
-
-        lpot_source = self.places[source_dd]
-        source_discr = self.places.get_discretization(source_dd)
-        target_discr = self.places.get_discretization(target_dd)
+        lpot_source = self.places[expr.source]
+        source_discr = self.places.get_discretization(expr.source)
+        target_discr = self.places.get_discretization(expr.target)
 
         if source_discr is not target_discr:
             raise NotImplementedError
@@ -569,7 +464,7 @@
             raise NotImplementedError
 
         kernel = expr.kernel
-        kernel_args = _get_layer_potential_args(self._mat_mapper, expr, None)
+        kernel_args = _get_layer_potential_args(self._mat_mapper, expr)
 
         from sumpy.expansion.local import LineTaylorLocalExpansion
         local_expn = LineTaylorLocalExpansion(kernel, lpot_source.qbx_order)
@@ -579,14 +474,14 @@
                 self.queue.context, (local_expn,))
 
         assert abs(expr.qbx_forced_limit) > 0
-        from pytential import bind, sym
+        from pytential import bind
         radii = bind(self.places, sym.expansion_radii(
             source_discr.ambient_dim,
-            where=target_dd))(self.queue)
+            dofdesc=expr.target))(self.queue)
         centers = bind(self.places, sym.expansion_centers(
             source_discr.ambient_dim,
             expr.qbx_forced_limit,
-            where=target_dd))(self.queue)
+            dofdesc=expr.target))(self.queue)
 
         _, (mat,) = mat_gen(self.queue,
                 targets=target_discr.nodes(),
@@ -598,7 +493,7 @@
 
         waa = bind(self.places, sym.weights_and_area_elements(
             source_discr.ambient_dim,
-            where=source_dd))(self.queue)
+            dofdesc=expr.source))(self.queue)
         mat *= waa[self.index_set.linear_col_indices]
         mat = rec_density * mat.get(self.queue)
 
@@ -620,13 +515,8 @@
         return np.equal(tgtindices, srcindices).astype(np.float64)
 
     def map_int_g(self, expr):
-        from pytential import sym
-        source_dd = sym.as_dofdesc(expr.source)
-        target_dd = sym.as_dofdesc(expr.target)
-
-        lpot_source = self.places[source_dd]
-        source_discr = self.places.get_discretization(source_dd)
-        target_discr = self.places.get_discretization(target_dd)
+        source_discr = self.places.get_discretization(expr.source)
+        target_discr = self.places.get_discretization(expr.target)
 
         if source_discr is not target_discr:
             raise NotImplementedError
@@ -646,7 +536,7 @@
         kernel_args = set(arg.loopy_arg.name for arg in kernel_args)
 
         kernel_args = _get_layer_potential_args(self._mat_mapper,
-                expr, lpot_source, include_args=kernel_args)
+                expr, include_args=kernel_args)
         if self.exclude_self:
             kernel_args["target_to_source"] = \
                 cl.array.arange(self.queue, 0, target_discr.nnodes, dtype=np.int)
