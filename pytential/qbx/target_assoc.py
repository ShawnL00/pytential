--- conflicted
+++ resolved
@@ -529,17 +529,11 @@
         return (found_target_close_to_panel == 1).all().get()
 
     @log_process(logger)
-<<<<<<< HEAD
-    def try_find_centers(self, tree, peer_lists, source,
-                         target_status, target_flags, target_assoc,
-                         target_association_tolerance, debug, wait_for=None):
+    def find_centers(self, tree, peer_lists, source,
+            target_status, target_flags, target_assoc,
+            target_association_tolerance, debug, wait_for=None):
         ambient_dim = self.places.get_geometry(source).ambient_dim
 
-=======
-    def find_centers(self, tree, peer_lists, lpot_source,
-                     target_status, target_flags, target_assoc,
-                     target_association_tolerance, debug, wait_for=None):
->>>>>>> baa17e33
         # Round up level count--this gets included in the kernel as
         # a stack bound. Rounding avoids too many kernel versions.
         from pytools import div_ceil
