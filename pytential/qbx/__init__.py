# -*- coding: utf-8 -*-
from __future__ import division, absolute_import

__copyright__ = "Copyright (C) 2013 Andreas Kloeckner"

__license__ = """
Permission is hereby granted, free of charge, to any person obtaining a copy
of this software and associated documentation files (the "Software"), to deal
in the Software without restriction, including without limitation the rights
to use, copy, modify, merge, publish, distribute, sublicense, and/or sell
copies of the Software, and to permit persons to whom the Software is
furnished to do so, subject to the following conditions:

The above copyright notice and this permission notice shall be included in
all copies or substantial portions of the Software.

THE SOFTWARE IS PROVIDED "AS IS", WITHOUT WARRANTY OF ANY KIND, EXPRESS OR
IMPLIED, INCLUDING BUT NOT LIMITED TO THE WARRANTIES OF MERCHANTABILITY,
FITNESS FOR A PARTICULAR PURPOSE AND NONINFRINGEMENT. IN NO EVENT SHALL THE
AUTHORS OR COPYRIGHT HOLDERS BE LIABLE FOR ANY CLAIM, DAMAGES OR OTHER
LIABILITY, WHETHER IN AN ACTION OF CONTRACT, TORT OR OTHERWISE, ARISING FROM,
OUT OF OR IN CONNECTION WITH THE SOFTWARE OR THE USE OR OTHER DEALINGS IN
THE SOFTWARE.
"""

import six

import numpy as np
from pytools import memoize_method
from meshmode.discretization import Discretization
from pytential.qbx.target_assoc import QBXTargetAssociationFailedException
from pytential.source import LayerPotentialSourceBase

import pyopencl as cl

import logging
logger = logging.getLogger(__name__)


__doc__ = """
.. autoclass:: QBXLayerPotentialSource

.. autoclass:: QBXTargetAssociationFailedException
"""


# {{{ QBX layer potential source

class _not_provided:  # noqa: N801
    pass


class QBXLayerPotentialSource(LayerPotentialSourceBase):
    """A source discretization for a QBX layer potential.

    .. attribute :: qbx_order
    .. attribute :: fmm_order

    See :ref:`qbxguts` for some information on the inner workings of this.
    """

    # {{{ constructor / copy

    def __init__(self,
            density_discr,
            fine_order,
            qbx_order=None,
            fmm_order=None,
            fmm_level_to_order=None,
            to_refined_connection=None,
            expansion_factory=None,
            target_association_tolerance=_not_provided,

            # begin undocumented arguments
            # FIXME default debug=False once everything has matured
            debug=True,
            _refined_for_global_qbx=False,
            _expansions_in_tree_have_extent=True,
            _expansion_stick_out_factor=0.5,
            _well_sep_is_n_away=2,
            _max_leaf_refine_weight=None,
            _box_extent_norm=None,
            _from_sep_smaller_crit=None,
            _from_sep_smaller_min_nsources_cumul=None,
            _tree_kind="adaptive",
            geometry_data_inspector=None,
            performance_model=None,
            fmm_backend="sumpy",
            target_stick_out_factor=_not_provided):
        """
        :arg fine_order: The total degree to which the (upsampled)
             underlying quadrature is exact.
        :arg to_refined_connection: A connection used for resampling from
             *density_discr* the fine density discretization.  It is assumed
             that the fine density discretization given by
             *to_refined_connection.to_discr* is *not* already upsampled. May
             be *None*.
        :arg fmm_order: `False` for direct calculation. May not be given if
            *fmm_level_to_order* is given.
        :arg fmm_level_to_order: A function that takes arguments of
             *(kernel, kernel_args, tree, level)* and returns the expansion
             order to be used on a given *level* of *tree* with *kernel*, where
             *kernel* is the :class:`sumpy.kernel.Kernel` being evaluated, and
             *kernel_args* is a set of *(key, value)* tuples with evaluated
             kernel arguments. May not be given if *fmm_order* is given.
        """

        # {{{ argument processing

        if fine_order is None:
            raise ValueError("fine_order must be provided.")

        if qbx_order is None:
            raise ValueError("qbx_order must be provided.")

        if target_stick_out_factor is not _not_provided:
            from warnings import warn
            warn("target_stick_out_factor has been renamed to "
                    "target_association_tolerance. "
                    "Using target_stick_out_factor is deprecated "
                    "and will stop working in 2018.",
                    DeprecationWarning, stacklevel=2)

            if target_association_tolerance is not _not_provided:
                raise TypeError("May not pass both target_association_tolerance and "
                        "target_stick_out_factor.")

            target_association_tolerance = target_stick_out_factor

        del target_stick_out_factor

        if target_association_tolerance is _not_provided:
            target_association_tolerance = float(
                    np.finfo(density_discr.real_dtype).eps) * 1e3

        if fmm_order is not None and fmm_level_to_order is not None:
            raise TypeError("may not specify both fmm_order and fmm_level_to_order")

        if _box_extent_norm is None:
            _box_extent_norm = "l2"

        if _from_sep_smaller_crit is None:
            # This seems to win no matter what the box extent norm is
            # https://gitlab.tiker.net/papers/2017-qbx-fmm-3d/issues/10
            _from_sep_smaller_crit = "precise_linf"

        if fmm_level_to_order is None:
            if fmm_order is False:
                fmm_level_to_order = False
            else:
                def fmm_level_to_order(kernel, kernel_args, tree, level):
                    return fmm_order

        if _max_leaf_refine_weight is None:
            if density_discr.ambient_dim == 2:
                # FIXME: This should be verified now that l^2 is the default.
                _max_leaf_refine_weight = 64
            elif density_discr.ambient_dim == 3:
                # For static_linf/linf: https://gitlab.tiker.net/papers/2017-qbx-fmm-3d/issues/8#note_25009  # noqa
                # For static_l2/l2: https://gitlab.tiker.net/papers/2017-qbx-fmm-3d/issues/12  # noqa
                _max_leaf_refine_weight = 512
            else:
                # Just guessing...
                _max_leaf_refine_weight = 64

        if _from_sep_smaller_min_nsources_cumul is None:
            # See here for the comment thread that led to these defaults:
            # https://gitlab.tiker.net/inducer/boxtree/merge_requests/28#note_18661
            if density_discr.dim == 1:
                _from_sep_smaller_min_nsources_cumul = 15
            else:
                _from_sep_smaller_min_nsources_cumul = 30

        # }}}

        self.fine_order = fine_order
        self.qbx_order = qbx_order
        self.density_discr = density_discr
        self.fmm_level_to_order = fmm_level_to_order

        assert target_association_tolerance is not None

        self.target_association_tolerance = target_association_tolerance
        self.fmm_backend = fmm_backend

        # Default values are lazily provided if these are None
        self._to_refined_connection = to_refined_connection

        if expansion_factory is None:
            from sumpy.expansion import DefaultExpansionFactory
            expansion_factory = DefaultExpansionFactory()
        self.expansion_factory = expansion_factory

        self.debug = debug
        self._refined_for_global_qbx = _refined_for_global_qbx
        self._expansions_in_tree_have_extent = \
                _expansions_in_tree_have_extent
        self._expansion_stick_out_factor = _expansion_stick_out_factor
        self._well_sep_is_n_away = _well_sep_is_n_away
        self._max_leaf_refine_weight = _max_leaf_refine_weight
        self._box_extent_norm = _box_extent_norm
        self._from_sep_smaller_crit = _from_sep_smaller_crit
        self._from_sep_smaller_min_nsources_cumul = \
                _from_sep_smaller_min_nsources_cumul
        self._tree_kind = _tree_kind
        self.geometry_data_inspector = geometry_data_inspector
        self.performance_model = performance_model

        # /!\ *All* parameters set here must also be set by copy() below,
        # otherwise they will be reset to their default values behind your
        # back if the layer potential source is ever copied. (such as
        # during refinement)

    def copy(
            self,
            density_discr=None,
            fine_order=None,
            qbx_order=None,
            fmm_order=_not_provided,
            fmm_level_to_order=_not_provided,
            to_refined_connection=None,
            target_association_tolerance=_not_provided,
            _expansions_in_tree_have_extent=_not_provided,
            _expansion_stick_out_factor=_not_provided,
            _max_leaf_refine_weight=None,
            _box_extent_norm=None,
            _from_sep_smaller_crit=None,
            _tree_kind=None,
            geometry_data_inspector=None,
            performance_model=_not_provided,
            fmm_backend=None,

            debug=_not_provided,
            _refined_for_global_qbx=_not_provided,
            target_stick_out_factor=_not_provided,
            ):

        # {{{ argument processing

        if target_stick_out_factor is not _not_provided:
            from warnings import warn
            warn("target_stick_out_factor has been renamed to "
                    "target_association_tolerance. "
                    "Using target_stick_out_factor is deprecated "
                    "and will stop working in 2018.",
                    DeprecationWarning, stacklevel=2)

            if target_association_tolerance is not _not_provided:
                raise TypeError("May not pass both target_association_tolerance and "
                        "target_stick_out_factor.")

            target_association_tolerance = target_stick_out_factor

        elif target_association_tolerance is _not_provided:
            target_association_tolerance = self.target_association_tolerance

        del target_stick_out_factor

        # }}}

        kwargs = {}

        if (fmm_order is not _not_provided
                and fmm_level_to_order is not _not_provided):
            raise TypeError("may not specify both fmm_order and fmm_level_to_order")
        elif fmm_order is not _not_provided:
            kwargs["fmm_order"] = fmm_order
        elif fmm_level_to_order is not _not_provided:
            kwargs["fmm_level_to_order"] = fmm_level_to_order
        else:
            kwargs["fmm_level_to_order"] = self.fmm_level_to_order

        # FIXME Could/should share wrangler and geometry kernels
        # if no relevant changes have been made.
        return QBXLayerPotentialSource(
                density_discr=density_discr or self.density_discr,
                fine_order=(
                    fine_order if fine_order is not None else self.fine_order),
                qbx_order=qbx_order if qbx_order is not None else self.qbx_order,

                target_association_tolerance=target_association_tolerance,
                to_refined_connection=(
                    to_refined_connection or self._to_refined_connection),

                debug=(
                    # False is a valid value here
                    debug if debug is not _not_provided else self.debug),
                _refined_for_global_qbx=(
                    # False is a valid value here
                    _refined_for_global_qbx
                    if _refined_for_global_qbx is not _not_provided
                    else self._refined_for_global_qbx),
                _expansions_in_tree_have_extent=(
                    # False is a valid value here
                    _expansions_in_tree_have_extent
                    if _expansions_in_tree_have_extent is not _not_provided
                    else self._expansions_in_tree_have_extent),
                _expansion_stick_out_factor=(
                    # 0 is a valid value here
                    _expansion_stick_out_factor
                    if _expansion_stick_out_factor is not _not_provided
                    else self._expansion_stick_out_factor),
                _well_sep_is_n_away=self._well_sep_is_n_away,
                _max_leaf_refine_weight=(
                    _max_leaf_refine_weight or self._max_leaf_refine_weight),
                _box_extent_norm=(_box_extent_norm or self._box_extent_norm),
                _from_sep_smaller_crit=(
                    _from_sep_smaller_crit or self._from_sep_smaller_crit),
                _from_sep_smaller_min_nsources_cumul=(
                    self._from_sep_smaller_min_nsources_cumul),
                _tree_kind=_tree_kind or self._tree_kind,
                geometry_data_inspector=(
                    geometry_data_inspector or self.geometry_data_inspector),
                performance_model=(
                    # None is a valid value here
                    performance_model
                    if performance_model is not _not_provided
                    else self.performance_model),
                fmm_backend=fmm_backend or self.fmm_backend,
                **kwargs)

    # }}}

    @property
    def stage2_density_discr(self):
        """The refined, interpolation-focused density discretization (no oversampling).
        """
        return (self._to_refined_connection.to_discr
                if self._to_refined_connection is not None
                else self.density_discr)

    @property
    @memoize_method
    def refined_interp_to_ovsmp_quad_connection(self):
        from meshmode.discretization.connection import make_same_mesh_connection

        return make_same_mesh_connection(
                self.quad_stage2_density_discr,
                self.stage2_density_discr)

    @property
    @memoize_method
    def quad_stage2_density_discr(self):
        """The refined, quadrature-focused density discretization (with upsampling).
        """
        from meshmode.discretization.poly_element import (
                QuadratureSimplexGroupFactory)

        return Discretization(
            self.density_discr.cl_context, self.stage2_density_discr.mesh,
            QuadratureSimplexGroupFactory(self.fine_order),
            self.real_dtype)

    # {{{ weights and area elements

    @memoize_method
    def weights_and_area_elements(self):
        import pytential.symbolic.primitives as p
        from pytential.symbolic.execution import bind
        with cl.CommandQueue(self.cl_context) as queue:
            # quad_stage2_density_discr is not guaranteed to be usable for
            # interpolation/differentiation. Use density_discr to find
            # area element instead, then upsample that.

            area_element = self.refined_interp_to_ovsmp_quad_connection(
                    queue,
                    bind(
                        self.stage2_density_discr,
                        p.area_element(self.ambient_dim, self.dim)
                        )(queue))

            qweight = bind(self.quad_stage2_density_discr, p.QWeight())(queue)

            return (area_element.with_queue(queue)*qweight).with_queue(None)

    # }}}

    @property
    @memoize_method
    def resampler(self):
        from meshmode.discretization.connection import \
                ChainedDiscretizationConnection

        conn = self.refined_interp_to_ovsmp_quad_connection

        if self._to_refined_connection is not None:
            return ChainedDiscretizationConnection(
                    [self._to_refined_connection, conn])

        return conn

    @property
    @memoize_method
    def direct_resampler(self):
        """
        .. warning::

            This always returns a
            :class:`~meshmode.discretization.connection.DirectDiscretizationConnect`.
            In case the geometry has been refined multiple times, a direct
            connection can have a large number of groups and/or
            interpolation batches, making it scale significantly worse than
            the one returned by :attr:`resampler`.
        """
        from meshmode.discretization.connection import \
                flatten_chained_connection

        conn = self.resampler
        with cl.CommandQueue(self.cl_context) as queue:
            conn = flatten_chained_connection(queue, conn)

        return conn

    @property
    @memoize_method
    def tree_code_container(self):
        from pytential.qbx.utils import TreeCodeContainer
        return TreeCodeContainer(self.cl_context)

    @property
    @memoize_method
    def refiner_code_container(self):
        from pytential.qbx.refinement import RefinerCodeContainer
        return RefinerCodeContainer(self.cl_context, self.tree_code_container)

    @property
    @memoize_method
    def target_association_code_container(self):
        from pytential.qbx.target_assoc import TargetAssociationCodeContainer
        return TargetAssociationCodeContainer(
                self.cl_context, self.tree_code_container)

    @memoize_method
    def with_refinement(self, target_order=None, kernel_length_scale=None,
            maxiter=None, visualize=False, refiner=None,
            _expansion_disturbance_tolerance=None,
            _force_stage2_uniform_refinement_rounds=None,
            _scaled_max_curvature_threshold=None):
        """
        :arg refiner: If the mesh underlying :attr:`density_discr`
            is itself the result of refinement, then its
            :class:`meshmode.refinement.Refiner` instance may need to
            be reused for continued refinement. This argument
            provides the opportunity to pass in an existing refiner
            that should be used for continued refinement.
        :returns: a tuple ``(lpot_src, cnx)``, where ``lpot_src`` is a
            :class:`QBXLayerPotentialSource` and ``cnx`` is a
            :class:`meshmode.discretization.connection.DiscretizationConnection`
            from the originally given to the refined geometry.
        """
        from pytential.qbx.refinement import refine_for_global_qbx

        from meshmode.discretization.poly_element import (
                InterpolatoryQuadratureSimplexGroupFactory)

        if target_order is None:
            target_order = self.density_discr.groups[0].order

        with cl.CommandQueue(self.cl_context) as queue:
            lpot, connection = refine_for_global_qbx(
                    self,
                    self.refiner_code_container.get_wrangler(queue),
                    InterpolatoryQuadratureSimplexGroupFactory(target_order),
                    kernel_length_scale=kernel_length_scale,
                    maxiter=maxiter, visualize=visualize,
                    expansion_disturbance_tolerance=_expansion_disturbance_tolerance,
                    force_stage2_uniform_refinement_rounds=(
                        _force_stage2_uniform_refinement_rounds),
                    scaled_max_curvature_threshold=(
                        _scaled_max_curvature_threshold),
                    refiner=refiner)

        return lpot, connection

    @property
    @memoize_method
    def h_max(self):
        with cl.CommandQueue(self.cl_context) as queue:
            quad_res = self._coarsest_quad_resolution("npanels").with_queue(queue)
            return np.asscalar(cl.array.max(quad_res).get())

    # {{{ internal API

    @memoize_method
    def _panel_centers_of_mass(self):
        import pytential.qbx.utils as utils
        return utils.element_centers_of_mass(self.density_discr)

    @memoize_method
    def _stage2_panel_centers_of_mass(self):
        import pytential.qbx.utils as utils
        return utils.element_centers_of_mass(self.stage2_density_discr)

    def _dim_fudge_factor(self):
        if self.density_discr.dim == 2:
            return 0.5
        else:
            return 1

    @memoize_method
    def _expansion_radii(self, last_dim_length):
        with cl.CommandQueue(self.cl_context) as queue:
                return (self._coarsest_quad_resolution(last_dim_length)
                        .with_queue(queue)
                        * 0.5 * self._dim_fudge_factor()).with_queue(None)

    # _expansion_radii should not be needed for the fine discretization

    @memoize_method
    def _source_danger_zone_radii(self, last_dim_length="npanels"):
        # This should be the expression of the expansion radii, but
        #
        # - in reference to the stage 2 discretization
        # - mutliplied by 0.75 because
        #
        #   - Setting this equal to the expansion radii ensures that *every*
        #     stage 2 element will be refined, which is wasteful.
        #     (so this needs to be smaller than that)
        #

        #   - Setting this equal to half the expansion radius will not provide
        #     a refinement 'buffer layer' at a 2x coarsening fringe.

        with cl.CommandQueue(self.cl_context) as queue:
            return (
                    (self._stage2_coarsest_quad_resolution(last_dim_length)
                        .with_queue(queue))
                    * 0.5 * 0.75 * self._dim_fudge_factor()).with_queue(None)

    @memoize_method
    def _close_target_tunnel_radius(self, last_dim_length):
        with cl.CommandQueue(self.cl_context) as queue:
                return (
                        self._expansion_radii(last_dim_length).with_queue(queue)
                        * 0.5
                        ).with_queue(None)

    @memoize_method
    def _coarsest_quad_resolution(self, last_dim_length="npanels"):
        """This measures the quadrature resolution across the
        mesh. In a 1D uniform mesh of uniform 'parametrization speed', it
        should be the same as the panel length.
        """
        import pytential.qbx.utils as utils
        from pytential import sym, bind
        with cl.CommandQueue(self.cl_context) as queue:
            maxstretch = bind(
                    self,
                    sym._simplex_mapping_max_stretch_factor(
                        self.ambient_dim)
                    )(queue)

            maxstretch = utils.to_last_dim_length(
                    self.density_discr, maxstretch, last_dim_length)
            maxstretch = maxstretch.with_queue(None)

        return maxstretch

    @memoize_method
    def _stage2_coarsest_quad_resolution(self, last_dim_length="npanels"):
        """This measures the quadrature resolution across the
        mesh. In a 1D uniform mesh of uniform 'parametrization speed', it
        should be the same as the panel length.
        """
        if last_dim_length != "npanels":
            # Not technically required below, but no need to loosen for now.
            raise NotImplementedError()

        import pytential.qbx.utils as utils
        from pytential import sym, bind
        with cl.CommandQueue(self.cl_context) as queue:
            maxstretch = bind(
                    self, sym._simplex_mapping_max_stretch_factor(
                        self.ambient_dim,
                        where=sym._QBXSourceStage2(sym.DEFAULT_SOURCE))
                    )(queue)
            maxstretch = utils.to_last_dim_length(
                    self.stage2_density_discr, maxstretch, last_dim_length)
            maxstretch = maxstretch.with_queue(None)

        return maxstretch

    @memoize_method
    def qbx_fmm_geometry_data(self, target_discrs_and_qbx_sides):
        """
        :arg target_discrs_and_qbx_sides:
            a tuple of *(discr, qbx_forced_limit)*
            tuples, where *discr* is a
            :class:`meshmode.discretization.Discretization`
            or
            :class:`pytential.target.TargetBase`
            instance
        """
        from pytential.qbx.geometry import QBXFMMGeometryData

        return QBXFMMGeometryData(self.qbx_fmm_code_getter,
                self, target_discrs_and_qbx_sides,
                target_association_tolerance=self.target_association_tolerance,
                tree_kind=self._tree_kind,
                debug=self.debug)

    # }}}

    # {{{ helpers for symbolic operator processing

    def preprocess_optemplate(self, name, discretizations, expr):
        """
        :arg name: The symbolic name for *self*, which the preprocessor
            should use to find which expressions it is allowed to modify.
        """
        from pytential.symbolic.mappers import QBXPreprocessor
        return QBXPreprocessor(name, discretizations)(expr)

    def op_group_features(self, expr):
        from sumpy.kernel import AxisTargetDerivativeRemover
        result = (
                expr.source, expr.density,
                AxisTargetDerivativeRemover()(expr.kernel),
                )

        return result

    # }}}

    # {{{ internal functionality for execution

    def exec_compute_potential_insn(self, queue, insn, bound_expr, evaluate):
        if self.fmm_level_to_order is False:
            func = self.exec_compute_potential_insn_direct
        else:
            func = self.exec_compute_potential_insn_fmm
        return self._dispatch_compute_potential_insn(
                queue, insn, bound_expr, evaluate, func)

    def perf_model_compute_potential_insn(self, queue, insn, bound_expr,
            evaluate):
        if self.fmm_level_to_order is False:
            raise NotImplementedError("perf modeling direct evaluations")
        return self._dispatch_compute_potential_insn(
                queue, insn, bound_expr, evaluate,
                self.perf_model_compute_potential_insn_fmm)

    def _dispatch_compute_potential_insn(self, queue, insn, bound_expr,
            evaluate, func):
        from pytools.obj_array import with_object_array_or_scalar

        if not self._refined_for_global_qbx:
            from warnings import warn
            warn(
                "Executing global QBX without refinement. "
                "This is unlikely to work.")

        def oversample_nonscalars(vec):
            from numbers import Number
            if isinstance(vec, Number):
                return vec
            else:
                return self.resampler(queue, vec)

        def evaluate_wrapper(expr):
            value = evaluate(expr)
            return with_object_array_or_scalar(oversample_nonscalars, value)

        return func(queue, insn, bound_expr, evaluate_wrapper)

    @property
    @memoize_method
    def qbx_fmm_code_getter(self):
        from pytential.qbx.geometry import QBXFMMGeometryCodeGetter
        return QBXFMMGeometryCodeGetter(self.cl_context, self.ambient_dim,
                self.tree_code_container, debug=self.debug,
                _well_sep_is_n_away=self._well_sep_is_n_away,
                _from_sep_smaller_crit=self._from_sep_smaller_crit)

    # {{{ fmm-based execution

    @memoize_method
    def expansion_wrangler_code_container(self, fmm_kernel, out_kernels):
        mpole_expn_class = \
                self.expansion_factory.get_multipole_expansion_class(fmm_kernel)
        local_expn_class = \
                self.expansion_factory.get_local_expansion_class(fmm_kernel)

        from functools import partial
        fmm_mpole_factory = partial(mpole_expn_class, fmm_kernel)
        fmm_local_factory = partial(local_expn_class, fmm_kernel)
        qbx_local_factory = partial(local_expn_class, fmm_kernel)

        if self.fmm_backend == "sumpy":
            from pytential.qbx.fmm import \
                    QBXSumpyExpansionWranglerCodeContainer
            return QBXSumpyExpansionWranglerCodeContainer(
                    self.cl_context,
                    fmm_mpole_factory, fmm_local_factory, qbx_local_factory,
                    out_kernels)

        elif self.fmm_backend == "fmmlib":
            from pytential.qbx.fmmlib import \
                    QBXFMMLibExpansionWranglerCodeContainer
            return QBXFMMLibExpansionWranglerCodeContainer(
                    self.cl_context,
                    fmm_mpole_factory, fmm_local_factory, qbx_local_factory,
                    out_kernels)

        else:
            raise ValueError("invalid FMM backend: %s" % self.fmm_backend)

    def get_target_discrs_and_qbx_sides(self, insn, bound_expr):
        """Build the list of unique target discretizations used by the
        provided instruction.
        """
        # map (name, qbx_side) to number in list
        target_name_and_side_to_number = {}
        # list of tuples (discr, qbx_side)
        target_discrs_and_qbx_sides = []

        for o in insn.outputs:
            key = (o.target_name, o.qbx_forced_limit)
            if key not in target_name_and_side_to_number:
                target_name_and_side_to_number[key] = \
                        len(target_discrs_and_qbx_sides)

                target_discr = bound_expr.places[o.target_name]
                if isinstance(target_discr, LayerPotentialSourceBase):
                    target_discr = target_discr.density_discr

                qbx_forced_limit = o.qbx_forced_limit
                if qbx_forced_limit is None:
                    qbx_forced_limit = 0

                target_discrs_and_qbx_sides.append(
                        (target_discr, qbx_forced_limit))

        return target_name_and_side_to_number, tuple(target_discrs_and_qbx_sides)

    # {{{ execute fmm performance model

    def perf_model_compute_potential_insn_fmm(self, queue, insn, bound_expr,
                                              evaluate):
        target_name_and_side_to_number, target_discrs_and_qbx_sides = (
                self.get_target_discrs_and_qbx_sides(insn, bound_expr))

        geo_data = self.qbx_fmm_geometry_data(target_discrs_and_qbx_sides)

        if self.performance_model is None:
            from pytential.qbx.performance import PerformanceModel
            performance_model = PerformanceModel()
        else:
            performance_model = self.performance_model

        performance_model_result = performance_model(geo_data)

        # {{{ construct dummy outputs

        strengths = (evaluate(insn.density).with_queue(queue)
                * self.weights_and_area_elements())
        out_kernels = tuple(knl for knl in insn.kernels)
        fmm_kernel = self.get_fmm_kernel(out_kernels)
        output_and_expansion_dtype = (
                self.get_fmm_output_and_expansion_dtype(fmm_kernel, strengths))

        result = []

        for o in insn.outputs:
            target_side_number = target_name_and_side_to_number[
                    o.target_name, o.qbx_forced_limit]
            start, end = geo_data.target_info().target_discr_starts[
                    target_side_number:target_side_number+2]

            output_array = cl.array.zeros(
                    queue,
                    end - start,
                    dtype=output_and_expansion_dtype)

            result.append((o.name, output_array))

        new_futures = []
        return result, new_futures, performance_model_result

        # }}}

    # }}}

    # {{{ execute fmm

    def exec_compute_potential_insn_fmm(self, queue, insn, bound_expr, evaluate):
        target_name_and_side_to_number, target_discrs_and_qbx_sides = (
                self.get_target_discrs_and_qbx_sides(insn, bound_expr))

        geo_data = self.qbx_fmm_geometry_data(target_discrs_and_qbx_sides)

        # FIXME Exert more positive control over geo_data attribute lifetimes using
        # geo_data.<method>.clear_cache(geo_data).

        # FIXME Synthesize "bad centers" around corners and edges that have
        # inadequate QBX coverage.

        # FIXME don't compute *all* output kernels on all targets--respect that
        # some target discretizations may only be asking for derivatives (e.g.)

        strengths = (evaluate(insn.density).with_queue(queue)
                * self.weights_and_area_elements())
        out_kernels = tuple(knl for knl in insn.kernels)
        fmm_kernel = self.get_fmm_kernel(out_kernels)
        output_and_expansion_dtype = (
                self.get_fmm_output_and_expansion_dtype(fmm_kernel, strengths))
        kernel_extra_kwargs, source_extra_kwargs = (
                self.get_fmm_expansion_wrangler_extra_kwargs(
                    queue, out_kernels, geo_data.tree().user_source_ids,
                    insn.kernel_arguments, evaluate))

        wrangler = self.expansion_wrangler_code_container(
                fmm_kernel, out_kernels).get_wrangler(
                        queue, geo_data, output_and_expansion_dtype,
                        self.qbx_order,
                        self.fmm_level_to_order,
                        source_extra_kwargs=source_extra_kwargs,
                        kernel_extra_kwargs=kernel_extra_kwargs)

        from pytential.qbx.geometry import target_state
        if (geo_data.user_target_to_center().with_queue(queue)
                == target_state.FAILED).any().get():
            raise RuntimeError("geometry has failed targets")

        # {{{ geometry data inspection hook

        if self.geometry_data_inspector is not None:
            perform_fmm = self.geometry_data_inspector(insn, bound_expr, geo_data)
            if not perform_fmm:
                return [(o.name, 0) for o in insn.outputs]

        # }}}

        # {{{ execute global QBX

        from pytential.qbx.fmm import drive_fmm
        timing_data = {}
        all_potentials_on_every_target = drive_fmm(wrangler, strengths, timing_data)

        # }}}

        result = []

        for o in insn.outputs:
            target_side_number = target_name_and_side_to_number[
                    o.target_name, o.qbx_forced_limit]
            target_slice = slice(*geo_data.target_info().target_discr_starts[
                    target_side_number:target_side_number+2])

            result.append((o.name,
                    all_potentials_on_every_target[o.kernel_index][target_slice]))

        new_futures = []
        return result, new_futures, timing_data

<<<<<<< HEAD
    # }}}
=======
        return result
>>>>>>> df08d27e

    # }}}

    # {{{ direct execution

    @memoize_method
    def get_lpot_applier(self, kernels):
        # needs to be separate method for caching

        from pytools import any
        if any(knl.is_complex_valued for knl in kernels):
            value_dtype = self.density_discr.complex_dtype
        else:
            value_dtype = self.density_discr.real_dtype

        from sumpy.qbx import LayerPotential
        from sumpy.expansion.local import LineTaylorLocalExpansion
        return LayerPotential(self.cl_context,
                    [LineTaylorLocalExpansion(knl, self.qbx_order)
                        for knl in kernels],
                    value_dtypes=value_dtype)

    @memoize_method
    def get_lpot_applier_on_tgt_subset(self, kernels):
        # needs to be separate method for caching

        from pytools import any
        if any(knl.is_complex_valued for knl in kernels):
            value_dtype = self.density_discr.complex_dtype
        else:
            value_dtype = self.density_discr.real_dtype

        from pytential.qbx.direct import LayerPotentialOnTargetAndCenterSubset
        from sumpy.expansion.local import VolumeTaylorLocalExpansion
        return LayerPotentialOnTargetAndCenterSubset(
                self.cl_context,
                [VolumeTaylorLocalExpansion(knl, self.qbx_order)
                    for knl in kernels],
                value_dtypes=value_dtype)

    @memoize_method
    def get_qbx_target_numberer(self, dtype):
        assert dtype == np.int32
        from pyopencl.scan import GenericScanKernel
        return GenericScanKernel(
                self.cl_context, np.int32,
                arguments="int *tgt_to_qbx_center, int *qbx_tgt_number, int *count",
                input_expr="tgt_to_qbx_center[i] >= 0 ? 1 : 0",
                scan_expr="a+b", neutral="0",
                output_statement="""
                    if (item != prev_item)
                        qbx_tgt_number[item-1] = i;

                    if (i+1 == N)
                        *count = item;
                    """)

    def exec_compute_potential_insn_direct(self, queue, insn, bound_expr, evaluate):
        lpot_applier = self.get_lpot_applier(insn.kernels)
        p2p = None
        lpot_applier_on_tgt_subset = None

        kernel_args = {}
        for arg_name, arg_expr in six.iteritems(insn.kernel_arguments):
            kernel_args[arg_name] = evaluate(arg_expr)

        strengths = (evaluate(insn.density).with_queue(queue)
                * self.weights_and_area_elements())

        import pytential.qbx.utils as utils

        # FIXME: Do this all at once
        result = []
        for o in insn.outputs:
            target_discr = bound_expr.get_discretization(o.target_name)

            is_self = self.density_discr is target_discr

            if is_self:
                # QBXPreprocessor is supposed to have taken care of this
                assert o.qbx_forced_limit is not None
                assert abs(o.qbx_forced_limit) > 0

                evt, output_for_each_kernel = lpot_applier(
                        queue, target_discr.nodes(),
                        self.quad_stage2_density_discr.nodes(),
                        utils.get_centers_on_side(self, o.qbx_forced_limit),
                        [strengths],
                        expansion_radii=self._expansion_radii("nsources"),
                        **kernel_args)
                result.append((o.name, output_for_each_kernel[o.kernel_index]))
            else:
                # no on-disk kernel caching
                if p2p is None:
                    p2p = self.get_p2p(insn.kernels)
                if lpot_applier_on_tgt_subset is None:
                    lpot_applier_on_tgt_subset = self.get_lpot_applier_on_tgt_subset(
                            insn.kernels)

                evt, output_for_each_kernel = p2p(queue,
                        target_discr.nodes(),
                        self.quad_stage2_density_discr.nodes(),
                        [strengths], **kernel_args)

                qbx_forced_limit = o.qbx_forced_limit
                if qbx_forced_limit is None:
                    qbx_forced_limit = 0

                geo_data = self.qbx_fmm_geometry_data(
                        target_discrs_and_qbx_sides=(
                            (target_discr, qbx_forced_limit),
                        ))

                # center-related info is independent of targets

                # First ncenters targets are the centers
                tgt_to_qbx_center = (
                        geo_data.user_target_to_center()[geo_data.ncenters:]
                        .copy(queue=queue)
                        .with_queue(queue))

                qbx_tgt_numberer = self.get_qbx_target_numberer(
                        tgt_to_qbx_center.dtype)
                qbx_tgt_count = cl.array.empty(queue, (), np.int32)
                qbx_tgt_numbers = cl.array.empty_like(tgt_to_qbx_center)

                qbx_tgt_numberer(
                        tgt_to_qbx_center, qbx_tgt_numbers, qbx_tgt_count,
                        queue=queue)

                qbx_tgt_count = int(qbx_tgt_count.get())

                if (o.qbx_forced_limit is not None
                        and abs(o.qbx_forced_limit) == 1
                        and qbx_tgt_count < target_discr.nnodes):
                    raise RuntimeError("Did not find a matching QBX center "
                            "for some targets")

                qbx_tgt_numbers = qbx_tgt_numbers[:qbx_tgt_count]
                qbx_center_numbers = tgt_to_qbx_center[qbx_tgt_numbers]
                qbx_center_numbers.finish()

                tgt_subset_kwargs = kernel_args.copy()
                for i, res_i in enumerate(output_for_each_kernel):
                    tgt_subset_kwargs["result_%d" % i] = res_i

                if qbx_tgt_count:
                    lpot_applier_on_tgt_subset(
                            queue,
                            targets=target_discr.nodes(),
                            sources=self.quad_stage2_density_discr.nodes(),
                            centers=geo_data.centers(),
                            expansion_radii=geo_data.expansion_radii(),
                            strengths=[strengths],
                            qbx_tgt_numbers=qbx_tgt_numbers,
                            qbx_center_numbers=qbx_center_numbers,
                            **tgt_subset_kwargs)

                result.append((o.name, output_for_each_kernel[o.kernel_index]))

<<<<<<< HEAD
        timing_data = {}
        new_futures = []
        return result, new_futures, timing_data
=======
        return result
>>>>>>> df08d27e

    # }}}

    # }}}

# }}}


__all__ = (
        "QBXLayerPotentialSource",
        "QBXTargetAssociationFailedException",
        )

# vim: fdm=marker<|MERGE_RESOLUTION|>--- conflicted
+++ resolved
@@ -850,14 +850,7 @@
             result.append((o.name,
                     all_potentials_on_every_target[o.kernel_index][target_slice]))
 
-        new_futures = []
-        return result, new_futures, timing_data
-
-<<<<<<< HEAD
-    # }}}
-=======
-        return result
->>>>>>> df08d27e
+        return result, timing_data
 
     # }}}
 
@@ -1018,13 +1011,8 @@
 
                 result.append((o.name, output_for_each_kernel[o.kernel_index]))
 
-<<<<<<< HEAD
         timing_data = {}
-        new_futures = []
-        return result, new_futures, timing_data
-=======
-        return result
->>>>>>> df08d27e
+        return result, timing_data
 
     # }}}
 
