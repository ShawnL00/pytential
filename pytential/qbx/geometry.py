from __future__ import division, absolute_import, print_function

__copyright__ = "Copyright (C) 2013 Andreas Kloeckner"

__license__ = """
Permission is hereby granted, free of charge, to any person obtaining a copy
of this software and associated documentation files (the "Software"), to deal
in the Software without restriction, including without limitation the rights
to use, copy, modify, merge, publish, distribute, sublicense, and/or sell
copies of the Software, and to permit persons to whom the Software is
furnished to do so, subject to the following conditions:

The above copyright notice and this permission notice shall be included in
all copies or substantial portions of the Software.

THE SOFTWARE IS PROVIDED "AS IS", WITHOUT WARRANTY OF ANY KIND, EXPRESS OR
IMPLIED, INCLUDING BUT NOT LIMITED TO THE WARRANTIES OF MERCHANTABILITY,
FITNESS FOR A PARTICULAR PURPOSE AND NONINFRINGEMENT. IN NO EVENT SHALL THE
AUTHORS OR COPYRIGHT HOLDERS BE LIABLE FOR ANY CLAIM, DAMAGES OR OTHER
LIABILITY, WHETHER IN AN ACTION OF CONTRACT, TORT OR OTHERWISE, ARISING FROM,
OUT OF OR IN CONNECTION WITH THE SOFTWARE OR THE USE OR OTHER DEALINGS IN
THE SOFTWARE.
"""

from six.moves import zip

import numpy as np
import pyopencl as cl
import pyopencl.array  # noqa
from pytools import memoize_method
from boxtree.tools import DeviceDataRecord
import loopy as lp
from cgen import Enum


import logging
logger = logging.getLogger(__name__)


# {{{ docs

__doc__ = """
For each invocation of the QBX FMM with a distinct set of (target, side request)
pairs, :class:`pytential.qbx.QBXLayerPotentialSource` creates an instance of
:class:`QBXFMMGeometryData`.

The module is described in top-down fashion, with the (conceptually)
highest-level objects first.

Geometry data
^^^^^^^^^^^^^

.. autoclass:: QBXFMMGeometryData

Subordinate data structures
^^^^^^^^^^^^^^^^^^^^^^^^^^^

.. autoclass:: TargetInfo()

.. autoclass:: CenterToTargetList()

Enums of special values
^^^^^^^^^^^^^^^^^^^^^^^

.. autoclass:: target_state

.. |cached| replace::
    Output is cached. Use ``obj.<method_name>.clear_cache(obj)`` to clear.

Geometry description code container
^^^^^^^^^^^^^^^^^^^^^^^^^^^^^^^^^^^

.. autoclass:: QBXFMMGeometryCodeGetter
    :members:
    :undoc-members:

"""

# }}}


# {{{ code getter

class target_state(Enum):  # noqa
    """This enumeration contains special values that are used in
    the array returned by :meth:`QBXFMMGeometryData.target_to_center`.

    .. attribute:: NO_QBX_NEEDED

    .. attribute:: FAILED

        The code is unable to compute an accurate potential for this target.
        This happens if it is determined that QBX is required to compute
        an accurate potential, but no suitable center is found.
    """

    # c_name = "particle_id_t" (tree-dependent, intentionally unspecified)
    # dtype intentionally unspecified
    c_value_prefix = "TGT_"

    NO_QBX_NEEDED = -1

    FAILED = -2


class QBXFMMGeometryCodeGetter(object):
    def __init__(self, cl_context, ambient_dim, debug, _well_sep_is_n_away):
        self.cl_context = cl_context
        self.ambient_dim = ambient_dim
        self.debug = debug
        self._well_sep_is_n_away = _well_sep_is_n_away

    @memoize_method
    def copy_targets_kernel(self):
        knl = lp.make_kernel(
            """{[dim,i]:
                0<=dim<ndims and
                0<=i<npoints}""",
            """
                targets[dim, i] = points[dim, i]
                """,
            default_offset=lp.auto, name="copy_targets")

        knl = lp.fix_parameters(knl, ndims=self.ambient_dim)

        knl = lp.split_iname(knl, "i", 128, inner_tag="l.0", outer_tag="g.0")
        knl = lp.tag_array_axes(knl, "points", "sep, C")

        knl = lp.tag_array_axes(knl, "targets", "stride:auto, stride:1")
        return lp.tag_inames(knl, dict(dim="ilp"))

    @property
    @memoize_method
    def build_tree(self):
        from boxtree import TreeBuilder
        return TreeBuilder(self.cl_context)

    @property
    @memoize_method
    def build_traversal(self):
        from boxtree.traversal import FMMTraversalBuilder
<<<<<<< HEAD
        return FMMTraversalBuilder(self.cl_context, well_sep_is_n_away=2)
=======
        return FMMTraversalBuilder(
                self.cl_context,
                well_sep_is_n_away=self._well_sep_is_n_away)
>>>>>>> 1d628b7c

    @memoize_method
    def qbx_center_to_target_box_lookup(self, particle_id_dtype, box_id_dtype):
        # FIXME Iterating over all boxes to find which ones have QBX centers
        # is inefficient.

        knl = lp.make_kernel(
            [
                "{[ibox]: 0<=ibox<nboxes}",
                "{[itarget_tree]: b_t_start <= itarget_tree < b_t_start + ntargets}",
                ],
            """
            for ibox
                <> b_t_start = box_target_starts[ibox]
                <> ntargets = box_target_counts_nonchild[ibox]

                for itarget_tree
                    <> itarget_user = user_target_from_tree_target[itarget_tree]
                    <> in_bounds = itarget_user < ncenters

                    # This write is race-free because each center only belongs
                    # to one box.
                    if in_bounds
                        qbx_center_to_target_box[itarget_user] = \
                                box_to_target_box[ibox] {id=tgt_write}
                    end
                end
            end
            """,
            [
                lp.GlobalArg("qbx_center_to_target_box", box_id_dtype,
                    shape="ncenters"),
                lp.GlobalArg("box_to_target_box", box_id_dtype),
                lp.GlobalArg("user_target_from_tree_target", None, shape=None),
                lp.ValueArg("ncenters", particle_id_dtype),
                "..."
                ],
            name="qbx_center_to_target_box_lookup",
            silenced_warnings="write_race(tgt_write)")

        knl = lp.split_iname(knl, "ibox", 128,
                inner_tag="l.0", outer_tag="g.0")

        return knl

    @property
    @memoize_method
    def build_leaf_to_ball_lookup(self):
        from boxtree.area_query import LeavesToBallsLookupBuilder
        return LeavesToBallsLookupBuilder(self.cl_context)

    @property
    @memoize_method
    def key_value_sort(self):
        from pyopencl.algorithm import KeyValueSorter
        return KeyValueSorter(self.cl_context)

    @memoize_method
    def filter_center_and_target_ids(self, particle_id_dtype):
        from pyopencl.scan import GenericScanKernel
        from pyopencl.tools import VectorArg
        return GenericScanKernel(
                self.cl_context, particle_id_dtype,
                arguments=[
                    VectorArg(particle_id_dtype, "target_to_center"),
                    VectorArg(particle_id_dtype, "filtered_target_to_center"),
                    VectorArg(particle_id_dtype, "filtered_target_id"),
                    VectorArg(particle_id_dtype, "count"),
                    ],

                # "Does this target have a QBX center?"
                input_expr="(target_to_center[i] >= 0) ? 1 : 0",

                scan_expr="a+b", neutral="0",
                output_statement="""
                    if (prev_item != item)
                    {
                        filtered_target_to_center[item-1] = target_to_center[i];
                        filtered_target_id[item-1] = i;
                    }
                    if (i+1 == N) *count = item;
                    """)

    @property
    @memoize_method
    def pick_used_centers(self):
        knl = lp.make_kernel(
            """{[i]: 0<=i<ntargets}""",
            """
                <>target_has_center = (target_to_center[i] >= 0)
                center_is_used[target_to_center[i]] = 1 \
                    {id=center_is_used_write,if=target_has_center}
            """,
            [
                lp.GlobalArg("target_to_center", shape="ntargets", offset=lp.auto),
                lp.GlobalArg("center_is_used", shape="ncenters"),
                lp.ValueArg("ncenters", np.int32),
                lp.ValueArg("ntargets", np.int32),
            ],
            name="pick_used_centers",
            silenced_warnings="write_race(center_is_used_write)")

        knl = lp.split_iname(knl, "i", 128, inner_tag="l.0", outer_tag="g.0")
        return knl

# }}}


# {{{ geometry data

class TargetInfo(DeviceDataRecord):
    """Describes the internal structure of the QBX FMM's list of :attr:`targets`.
    The list consists of QBX centers, then target
    points for each target discretization. The starts of the target points for
    each target discretization are given by :attr:`target_discr_starts`.

    .. attribute:: targets

        Shape: ``[dim,ntargets]``

    .. attribute:: target_discr_starts

        Shape: ``[ndiscrs+1]``

        Start indices of targets for each target discretization.

        The first entry here is the start of the targets for the
        first target discretization. (The QBX centers start at index 0,
        a fact which is not explicitly represented.)

    .. attribute:: ntargets
    """


class CenterToTargetList(DeviceDataRecord):
    """A lookup table of targets covered by each QBX disk. Indexed by global
    number of QBX center, ``lists[start[i]:start[i+1]]`` indicates numbers
    of the overlapped targets in tree target order.

    See :meth:`QBXFMMGeometryData.center_to_tree_targets`.

    .. attribute:: starts

        Shape: ``[ncenters+1]``

    .. attribute:: lists

        Lists of targets in tree order. Use with :attr:`starts`.
    """


class QBXFMMGeometryData(object):
    """

    .. rubric :: Attributes

    .. attribute:: code_getter

        The :class:`QBXFMMGeometryCodeGetter` for this object.

    .. attribute:: lpot_source

        The :class:`pytential.qbx.QBXLayerPotentialSource`
        acting as the source geometry.

    .. attribute:: target_discrs_and_qbx_sides

        a list of tuples ``(discr, sides)``, where
        *discr* is a
        :class:`pytential.discretization.Discretization`
        or a
        :class:`pytential.discretization.target.TargetBase` instance, and
        *sides* is an array of (:class:`numpy.int8`) side requests for each
        target.

        The side request can take on the values
        found in :ref:`qbx-side-request-table`.

    .. attribute:: cl_context

        A :class:`pyopencl.Context`.

    .. attribute:: coord_dtype

    .. rubric :: Expansion centers

    .. attribute:: ncenters
    .. automethod:: centers()

    .. rubric :: Methods

    .. automethod:: target_info()
    .. automethod:: tree()
    .. automethod:: traversal()
    .. automethod:: qbx_center_to_target_box()
    .. automethod:: global_qbx_flags()
    .. automethod:: global_qbx_centers()
    .. automethod:: user_target_to_center()
    .. automethod:: center_to_tree_targets()
    .. automethod:: non_qbx_box_target_lists()
    .. automethod:: plot()
    """

    def __init__(self, code_getter, lpot_source,
            target_discrs_and_qbx_sides,
            target_association_tolerance, debug):
        """
        .. rubric:: Constructor arguments

        See the attributes of the same name for the meaning of most
        of the constructor arguments.

        :arg debug: a :class:`bool` flag for whether to enable
            potentially costly self-checks
        """

        self.code_getter = code_getter
        self.lpot_source = lpot_source
        self.target_discrs_and_qbx_sides = \
                target_discrs_and_qbx_sides
        self.target_association_tolerance = target_association_tolerance
        self.debug = debug

    @property
    def cl_context(self):
        return self.lpot_source.cl_context

    @property
    def coord_dtype(self):
        return self.lpot_source.fine_density_discr.nodes().dtype

    # {{{ centers/radii

    @property
    def ncenters(self):
        return len(self.centers()[0])

    @memoize_method
    def centers(self):
        """ Return an object array of (interleaved) center coordinates.

        ``coord_t [ambient_dim][ncenters]``
        """

        with cl.CommandQueue(self.cl_context) as queue:
            from pytential.qbx.utils import get_interleaved_centers
            from pytools.obj_array import make_obj_array
            return make_obj_array([
                ccomp.with_queue(None)
                for ccomp in get_interleaved_centers(queue, self.lpot_source)])

    @memoize_method
    def expansion_radii(self):
        """Return an  array of radii associated with the (interleaved)
        expansion centers.

        ``coord_t [ncenters]``
        """
        with cl.CommandQueue(self.cl_context) as queue:
            from pytential.qbx.utils import get_interleaved_radii
            return get_interleaved_radii(queue, self.lpot_source)

    # }}}

    # {{{ target info

    @memoize_method
    def target_info(self):
        """Return a :class:`TargetInfo`. |cached|"""

        code_getter = self.code_getter
        lpot_src = self.lpot_source

        with cl.CommandQueue(self.cl_context) as queue:
            ntargets = self.ncenters
            target_discr_starts = []

            for target_discr, qbx_side in self.target_discrs_and_qbx_sides:
                target_discr_starts.append(ntargets)
                ntargets += target_discr.nnodes

            target_discr_starts.append(ntargets)

            targets = cl.array.empty(
                    self.cl_context, (lpot_src.ambient_dim, ntargets),
                    self.coord_dtype)
            code_getter.copy_targets_kernel()(
                    queue,
                    targets=targets[:, :self.ncenters],
                    points=self.centers())

            for start, (target_discr, _) in zip(
                    target_discr_starts, self.target_discrs_and_qbx_sides):
                code_getter.copy_targets_kernel()(
                        queue,
                        targets=targets[:, start:start+target_discr.nnodes],
                        points=target_discr.nodes())

            return TargetInfo(
                    targets=targets,
                    target_discr_starts=target_discr_starts,
                    ntargets=ntargets).with_queue(None)

    def target_side_preferences(self):
        """Return one big array combining all the data from
        the *side* part of :attr:`TargetInfo.target_discrs_and_qbx_sides`.

        Shape: ``[ntargets]``, dtype: int8"""

        tgt_info = self.target_info()

        with cl.CommandQueue(self.cl_context) as queue:
            target_side_preferences = cl.array.empty(
                    queue, tgt_info.ntargets, np.int8)
            target_side_preferences[:self.ncenters] = 0

            for tdstart, (target_discr, qbx_side) in \
                    zip(tgt_info.target_discr_starts,
                            self.target_discrs_and_qbx_sides):
                target_side_preferences[tdstart:tdstart+target_discr.nnodes] \
                    = qbx_side

            return target_side_preferences.with_queue(None)

    # }}}

    # {{{ tree

    @memoize_method
    def tree(self):
        """Build and return a :class:`boxtree.tree.Tree`
        for this source with these targets.

        |cached|
        """

        code_getter = self.code_getter
        lpot_src = self.lpot_source
        target_info = self.target_info()

        with cl.CommandQueue(self.cl_context) as queue:
            nsources = lpot_src.fine_density_discr.nnodes
            nparticles = nsources + target_info.ntargets

            target_radii = None
            if self.lpot_source._expansions_in_tree_have_extent:
                target_radii = cl.array.zeros(queue, target_info.ntargets,
                        self.coord_dtype)
                target_radii[:self.ncenters] = self.expansion_radii()

            refine_weights = cl.array.zeros(queue, nparticles, dtype=np.int32)
            refine_weights[:nsources] = 1
            refine_weights.finish()

            # NOTE: max_leaf_refine_weight has an impact on accuracy.
            # For instance, if a panel contains 64*4 = 256 nodes, then
            # a box with 128 sources will contain at most half a
            # panel, meaning that its width will be on the order h/2,
            # which means many QBX disks (diameter h) will be forced
            # to cross boxes.
            # So we set max_leaf_refine weight comfortably large
            # to avoid having too many disks overlap more than one box.
            #
            # FIXME: Should investigate this further.

            tree, _ = code_getter.build_tree(queue,
                    particles=lpot_src.fine_density_discr.nodes(),
                    targets=target_info.targets,
                    target_radii=target_radii,
                    max_leaf_refine_weight=32,
                    refine_weights=refine_weights,
                    debug=self.debug,
                    stick_out_factor=lpot_src._expansion_stick_out_factor,
                    kind="adaptive")

            if self.debug:
                tgt_count_2 = cl.array.sum(
                        tree.box_target_counts_nonchild, queue=queue).get()

                assert (tree.ntargets == tgt_count_2), (tree.ntargets, tgt_count_2)

            return tree

    # }}}

    @memoize_method
    def traversal(self):
        """Return a :class:`boxtree.traversal.FMMTraversalInfo` with merged
        close lists.
        (See :meth:`boxtree.traversal.FMMTraversalInfo.merge_close_lists`)
        |cached|
        """

        with cl.CommandQueue(self.cl_context) as queue:
            trav, _ = self.code_getter.build_traversal(queue, self.tree(),
                    debug=self.debug)

            if self.lpot_source._expansions_in_tree_have_extent:
                trav = trav.merge_close_lists(queue)

            return trav

    @memoize_method
    def qbx_center_to_target_box(self):
        """Return a lookup table of length :attr:`ncenters`
        indicating the target box in which each
        QBX disk is located.

        |cached|
        """
        tree = self.tree()
        trav = self.traversal()

        qbx_center_to_target_box_lookup = \
                self.code_getter.qbx_center_to_target_box_lookup(
                        # particle_id_dtype:
                        tree.particle_id_dtype,
                        # box_id_dtype:
                        tree.box_id_dtype,
                        )

        with cl.CommandQueue(self.cl_context) as queue:
            box_to_target_box = cl.array.empty(
                    queue, tree.nboxes, tree.box_id_dtype)
            if self.debug:
                box_to_target_box.fill(-1)
            box_to_target_box[trav.target_boxes] = cl.array.arange(
                    queue, len(trav.target_boxes), dtype=tree.box_id_dtype)

            sorted_target_ids = self.tree().sorted_target_ids
            user_target_from_tree_target = \
                    cl.array.empty_like(sorted_target_ids).with_queue(queue)

            user_target_from_tree_target[sorted_target_ids] = \
                    cl.array.arange(
                            queue, len(sorted_target_ids),
                            user_target_from_tree_target.dtype)

            qbx_center_to_target_box = cl.array.empty(
                    queue, self.ncenters, tree.box_id_dtype)

            if self.lpot_source.debug:
                qbx_center_to_target_box.fill(-1)

            evt, _ = qbx_center_to_target_box_lookup(
                    queue,
                    qbx_center_to_target_box=qbx_center_to_target_box,
                    box_to_target_box=box_to_target_box,
                    box_target_starts=tree.box_target_starts,
                    box_target_counts_nonchild=tree.box_target_counts_nonchild,
                    user_target_from_tree_target=user_target_from_tree_target,
                    ncenters=self.ncenters)

            if self.lpot_source.debug:
                assert 0 <= cl.array.min(qbx_center_to_target_box).get()
                assert (
                        cl.array.max(qbx_center_to_target_box).get()
                        < len(trav.target_boxes))

            return qbx_center_to_target_box.with_queue(None)

    @memoize_method
    def global_qbx_flags(self):
        """Return an array of :class:`numpy.int8` of length
        :attr:`ncenters` indicating whether each center can use gloal QBX, i.e.
        whether a single expansion can mediate interactions from *all* sources
        to all targets for which it is valid. If global QBX can be used, the
        center's entry will be 1, otherwise it will be 0.

        (If not, local QBX is needed, and the center may only be
        able to mediate some of the interactions to a given target.)

        |cached|
        """

        with cl.CommandQueue(self.cl_context) as queue:
            result = cl.array.empty(queue, self.ncenters, np.int8)
            result.fill(1)

        return result.with_queue(None)

    @memoize_method
    def global_qbx_centers(self):
        """Build a list of indices of QBX centers that use global QBX.  This
        indexes into the global list of targets, (see :meth:`target_info`) of
        which the QBX centers occupy the first *ncenters*.

        Centers without any associated targets are excluded.
        """

        tree = self.tree()
        user_target_to_center = self.user_target_to_center()

        with cl.CommandQueue(self.cl_context) as queue:
            logger.info("find global qbx centers: start")

            tgt_assoc_result = (
                    user_target_to_center.with_queue(queue)[self.ncenters:])

            center_is_used = cl.array.zeros(queue, self.ncenters, np.int8)

            self.code_getter.pick_used_centers(
                    queue,
                    center_is_used=center_is_used,
                    target_to_center=tgt_assoc_result,
                    ncenters=self.ncenters,
                    ntargets=len(tgt_assoc_result))

            from pyopencl.algorithm import copy_if

            result, count, _ = copy_if(
                    cl.array.arange(queue, self.ncenters,
                        tree.particle_id_dtype),
                    "global_qbx_flags[i] != 0 && center_is_used[i] != 0",
                    extra_args=[
                        ("global_qbx_flags", self.global_qbx_flags()),
                        ("center_is_used", center_is_used)
                        ],
                    queue=queue)

            logger.info("find global qbx centers: done")

            if self.debug:
                logger.debug(
                        "find global qbx centers: using %d/%d centers"
                        % (int(count.get()), self.ncenters))

            return result[:count.get()].with_queue(None)

    @memoize_method
    def user_target_to_center(self):
        """Find which QBX center, if any, is to be used for each target.
        :attr:`target_state.NO_QBX_NEEDED` if none. :attr:`target_state.FAILED`
        if a center needs to be used, but none was found.
        See :meth:`center_to_tree_targets` for the reverse look-up table.

        Shape: ``[ntargets]`` of :attr:`boxtree.Tree.particle_id_dtype`, with extra
        values from :class:`target_state` allowed. Targets occur in user order.
        """
        from pytential.qbx.target_assoc import associate_targets_to_qbx_centers
        tgt_info = self.target_info()

        from pytential.target import PointsTarget

        with cl.CommandQueue(self.cl_context) as queue:
            target_side_prefs = (self
                .target_side_preferences()[self.ncenters:].get(queue=queue))

            target_discrs_and_qbx_sides = [(
                    PointsTarget(tgt_info.targets[:, self.ncenters:]),
                    target_side_prefs.astype(np.int32))]

            target_association_wrangler = (
                    self.lpot_source.target_association_code_container
                    .get_wrangler(queue))

            tgt_assoc_result = associate_targets_to_qbx_centers(
                    self.lpot_source,
                    target_association_wrangler,
                    target_discrs_and_qbx_sides,
                    target_association_tolerance=(
                        self.target_association_tolerance))

            tree = self.tree()

            result = cl.array.empty(queue, tgt_info.ntargets, tree.particle_id_dtype)
            result[:self.ncenters].fill(target_state.NO_QBX_NEEDED)
            result[self.ncenters:] = tgt_assoc_result.target_to_center

        return result.with_queue(None)

    @memoize_method
    def center_to_tree_targets(self):
        """Return a :class:`CenterToTargetList`. See :meth:`target_to_center`
        for the reverse look-up table with targets in user order.

        |cached|
        """

        user_ttc = self.user_target_to_center()

        with cl.CommandQueue(self.cl_context) as queue:
            logger.info("build center -> targets lookup table: start")

            tree_ttc = cl.array.empty_like(user_ttc).with_queue(queue)
            tree_ttc[self.tree().sorted_target_ids] = user_ttc

            filtered_tree_ttc = cl.array.empty(queue, tree_ttc.shape, tree_ttc.dtype)
            filtered_target_ids = cl.array.empty(
                    queue, tree_ttc.shape, tree_ttc.dtype)
            count = cl.array.empty(queue, 1, tree_ttc.dtype)

            self.code_getter.filter_center_and_target_ids(tree_ttc.dtype)(
                    tree_ttc, filtered_tree_ttc, filtered_target_ids, count,
                    queue=queue, size=len(tree_ttc))

            count = np.asscalar(count.get())

            filtered_tree_ttc = filtered_tree_ttc[:count]
            filtered_target_ids = filtered_target_ids[:count].copy()

            center_target_starts, targets_sorted_by_center, _ = \
                    self.code_getter.key_value_sort(queue,
                            filtered_tree_ttc, filtered_target_ids,
                            self.ncenters, tree_ttc.dtype)

            logger.info("build center -> targets lookup table: done")

            result = CenterToTargetList(
                    starts=center_target_starts,
                    lists=targets_sorted_by_center).with_queue(None)

            return result

    @memoize_method
    def non_qbx_box_target_lists(self):
        """Build a list of targets per box that don't need to bother with QBX.
        Returns a :class:`boxtree.tree.FilteredTargetListsInTreeOrder`.
        (I.e. a new target order is created for these targets, as we expect
        there to be many of them.)

        |cached|
        """

        with cl.CommandQueue(self.cl_context) as queue:
            logger.info("find non-qbx box target lists: start")

            flags = (self.user_target_to_center().with_queue(queue)
                    == target_state.NO_QBX_NEEDED)

            # The QBX centers come up with NO_QBX_NEEDED, but they don't
            # belong in this target list.

            # 'flags' is in user order, and should be.

            nqbx_centers = self.ncenters
            flags[:nqbx_centers] = 0

            from boxtree.tree import filter_target_lists_in_tree_order
            result = filter_target_lists_in_tree_order(queue, self.tree(), flags)

            logger.info("find non-qbx box target lists: done")

            return result.with_queue(None)

    # {{{ plotting (for debugging)

    def plot(self, draw_circles=False, draw_center_numbers=False,
            highlight_centers=None):
        """Plot most of the information contained in a :class:`QBXFMMGeometryData`
        object, for debugging.

        :arg highlight_centers: If not *None*, an object with which the array of
            centers can be indexed to find the highlighted centers.

        .. note::

            This only works for two-dimensional geometries.
        """

        dims = self.tree().targets.shape[0]
        if dims != 2:
            raise ValueError("only 2-dimensional geometry info can be plotted")

        with cl.CommandQueue(self.cl_context) as queue:
            import matplotlib.pyplot as pt
            from meshmode.discretization.visualization import draw_curve
            draw_curve(self.lpot_source.fine_density_discr)

            global_flags = self.global_qbx_flags().get(queue=queue)

            tree = self.tree().get(queue=queue)
            from boxtree.visualization import TreePlotter
            tp = TreePlotter(tree)
            tp.draw_tree()

            # {{{ draw centers and circles

            centers = self.centers()
            centers = [
                    centers[0].get(queue),
                    centers[1].get(queue)]
            pt.plot(centers[0][global_flags == 0],
                    centers[1][global_flags == 0], "oc",
                    label="centers needing local qbx")

            if highlight_centers is not None:
                pt.plot(centers[0][highlight_centers],
                        centers[1][highlight_centers], "oc",
                        label="highlighted centers",
                        markersize=15)

            ax = pt.gca()

            if draw_circles:
                for icenter, (cx, cy, r) in enumerate(zip(
                        centers[0], centers[1],
                        self.expansion_radii().get(queue))):
                    ax.add_artist(
                            pt.Circle((cx, cy), r, fill=False, ls="dotted", lw=1))

            if draw_center_numbers:
                for icenter, (cx, cy, r) in enumerate(zip(centers[0], centers[1])):
                    pt.text(cx, cy,
                            str(icenter), fontsize=8,
                            ha="left", va="center",
                            bbox=dict(facecolor='white', alpha=0.5, lw=0))

            # }}}

            # {{{ draw target-to-center arrows

            ttc = self.user_target_to_center().get(queue)
            tinfo = self.target_info()
            targets = tinfo.targets.get(queue)

            pt.plot(targets[0], targets[1], "+")
            pt.plot(
                    targets[0][ttc == target_state.FAILED],
                    targets[1][ttc == target_state.FAILED],
                    "dr", markersize=15, label="failed targets")

            for itarget in np.where(ttc == target_state.FAILED)[0]:
                pt.text(
                        targets[0][itarget],
                        targets[1][itarget],
                        str(itarget), fontsize=8,
                        ha="left", va="center",
                        bbox=dict(facecolor='white', alpha=0.5, lw=0))

            tccount = 0
            checked = 0
            for tx, ty, tcenter in zip(
                    targets[0][self.ncenters:],
                    targets[1][self.ncenters:],
                    ttc[self.ncenters:]):
                checked += 1
                if tcenter >= 0:
                    tccount += 1
                    ax.add_artist(
                            pt.Line2D(
                                (tx, centers[0][tcenter]),
                                (ty, centers[1][tcenter]),
                                ))

            print("found a center for %d/%d targets" % (tccount, checked))

            # }}}

            pt.gca().set_aspect("equal")
            pt.legend()
            pt.show()

    # }}}

# }}}

# vim: foldmethod=marker:filetype=pyopencl<|MERGE_RESOLUTION|>--- conflicted
+++ resolved
@@ -139,13 +139,9 @@
     @memoize_method
     def build_traversal(self):
         from boxtree.traversal import FMMTraversalBuilder
-<<<<<<< HEAD
-        return FMMTraversalBuilder(self.cl_context, well_sep_is_n_away=2)
-=======
         return FMMTraversalBuilder(
                 self.cl_context,
                 well_sep_is_n_away=self._well_sep_is_n_away)
->>>>>>> 1d628b7c
 
     @memoize_method
     def qbx_center_to_target_box_lookup(self, particle_id_dtype, box_id_dtype):
