from __future__ import division
from __future__ import absolute_import
from __future__ import print_function
from six.moves import zip

__copyright__ = "Copyright (C) 2013 Andreas Kloeckner"

__license__ = """
Permission is hereby granted, free of charge, to any person obtaining a copy
of this software and associated documentation files (the "Software"), to deal
in the Software without restriction, including without limitation the rights
to use, copy, modify, merge, publish, distribute, sublicense, and/or sell
copies of the Software, and to permit persons to whom the Software is
furnished to do so, subject to the following conditions:

The above copyright notice and this permission notice shall be included in
all copies or substantial portions of the Software.

THE SOFTWARE IS PROVIDED "AS IS", WITHOUT WARRANTY OF ANY KIND, EXPRESS OR
IMPLIED, INCLUDING BUT NOT LIMITED TO THE WARRANTIES OF MERCHANTABILITY,
FITNESS FOR A PARTICULAR PURPOSE AND NONINFRINGEMENT. IN NO EVENT SHALL THE
AUTHORS OR COPYRIGHT HOLDERS BE LIABLE FOR ANY CLAIM, DAMAGES OR OTHER
LIABILITY, WHETHER IN AN ACTION OF CONTRACT, TORT OR OTHERWISE, ARISING FROM,
OUT OF OR IN CONNECTION WITH THE SOFTWARE OR THE USE OR OTHER DEALINGS IN
THE SOFTWARE.
"""


import numpy as np
import pyopencl as cl
import pyopencl.array  # noqa
from pytools import memoize_method
from boxtree.tools import DeviceDataRecord
import loopy as lp
from cgen import Enum


import logging
logger = logging.getLogger(__name__)

# Targets match centers if they are within the center's circle, which, for matching
# purposes, is enlarged by this fraction.
QBX_CENTER_MATCH_THRESHOLD = 1 + 0.05


# {{{

__doc__ = """

.. note::

    This module documents :mod:`pytential` internals and is not typically
    needed in end-user applications.

This module documents data structures created for the execution of the QBX
FMM.  For each pair of (target discretizations, kernels),
:class:`pytential.discretization.qbx.QBXDiscretization` creates an instance of
:class:`QBXFMMGeometryData`.

The module is described in top-down fashion, with the (conceptually)
highest-level objects first.

Geometry data
^^^^^^^^^^^^^

.. autoclass:: QBXFMMGeometryData

Subordinate data structures
^^^^^^^^^^^^^^^^^^^^^^^^^^^

.. autoclass:: CenterInfo()

.. autoclass:: TargetInfo()

.. autoclass:: CenterToTargetList()

Enums of special values
^^^^^^^^^^^^^^^^^^^^^^^

.. autoclass:: target_state

.. |cached| replace::
    Output is cached. Use ``obj.<method_name>.clear_cache(obj)`` to clear.

Geometry description code container
^^^^^^^^^^^^^^^^^^^^^^^^^^^^^^^^^^^

.. autoclass:: QBXFMMGeometryCodeGetter
    :members:
    :undoc-members:

"""

# }}}


# {{{ code getter

class target_state(Enum):  # noqa
    """This enumeration contains special values that are used in
    the array returned by :meth:`QBXFMMGeometryData.target_to_center`.

    .. attribute:: NO_QBX_NEEDED

    .. attribute:: FAILED

        The code is unable to compute an accurate potential for this target.
        This happens if it is determined that QBX is required to compute
        an accurate potential, but no suitable center is found.
    """

    # c_name = "particle_id_t" (tree-dependent, intentionally unspecified)
    # dtype intentionally unspecified
    c_value_prefix = "TGT_"

    NO_QBX_NEEDED = -1

    FAILED = -2


class QBXFMMGeometryCodeGetter(object):
    def __init__(self, cl_context, ambient_dim, debug):
        self.cl_context = cl_context
        self.ambient_dim = ambient_dim
        self.debug = debug

    @property
    @memoize_method
    def pick_expansion_centers(self):
        knl = lp.make_kernel(
            """{[dim,k,i]:
                0<=dim<ndims and
                0<=k<nelements and
                0<=i<nout_nodes}""",
            """
                centers[dim, k, i] = all_centers[dim, k, kept_center_indices[i]]
                radii[k, i] = all_radii[k, kept_center_indices[i]]
                """,
            [
                lp.GlobalArg("all_centers", None,
                    shape="ndims,nelements,nunit_nodes"),
                lp.GlobalArg("all_radii", None, shape="nelements,nunit_nodes"),
                lp.ValueArg("nunit_nodes", np.int32),
                "..."
                ],
            default_offset=lp.auto,
            name="center_pick")

        knl = lp.fix_parameters(knl, ndims=self.ambient_dim)

        knl = lp.tag_array_axes(knl, "centers,all_centers", "sep, C, C")

        knl = lp.split_iname(knl, "i", 16, inner_tag="l.0")
        return lp.tag_inames(knl, dict(k="g.0", dim="ilp"))

    @property
    @memoize_method
    def find_element_centers(self):
        knl = lp.make_kernel(
            """{[dim,k,i]:
                0<=dim<ndims and
                0<=k<nelements and
                0<=i<nunit_nodes}""",
            """
                el_centers[dim, k] = sum(i, nodes[dim, k, i])/nunit_nodes
                """,
            default_offset=lp.auto, name="find_element_centers")

        knl = lp.fix_parameters(knl, ndims=self.ambient_dim)

        knl = lp.split_iname(knl, "k", 128, inner_tag="l.0", outer_tag="g.0")
        return lp.tag_inames(knl, dict(dim="ilp"))

    @property
    @memoize_method
    def find_element_radii(self):
        knl = lp.make_kernel(
            """{[dim,k,i]:
                0<=dim<ndims and
                0<=k<nelements and
                0<=i<nunit_nodes}""",
            """
                el_radii[k] = max(dim, max(i, \
                    fabs(nodes[dim, k, i] - el_centers[dim, k])))
                """,
            default_offset=lp.auto, name="find_element_radii")

        knl = lp.fix_parameters(knl, ndims=self.ambient_dim)

        knl = lp.split_iname(knl, "k", 128, inner_tag="l.0", outer_tag="g.0")
        return lp.tag_inames(knl, dict(dim="unr"))

    @memoize_method
    def copy_targets_kernel(self):
        knl = lp.make_kernel(
            """{[dim,i]:
                0<=dim<ndims and
                0<=i<npoints}""",
            """
                targets[dim, i] = points[dim, i]
                """,
            default_offset=lp.auto, name="copy_targets")

        knl = lp.fix_parameters(knl, ndims=self.ambient_dim)

        knl = lp.split_iname(knl, "i", 128, inner_tag="l.0", outer_tag="g.0")
        knl = lp.tag_array_axes(knl, "points", "sep, C")

        knl = lp.tag_array_axes(knl, "targets", "stride:auto, stride:1")
        return lp.tag_inames(knl, dict(dim="ilp"))

    @property
    @memoize_method
    def build_tree(self):
        from boxtree import TreeBuilder
        return TreeBuilder(self.cl_context)

    @property
    @memoize_method
    def build_traversal(self):
        from boxtree.traversal import FMMTraversalBuilder
        return FMMTraversalBuilder(self.cl_context)

    @memoize_method
    def qbx_center_to_target_box_lookup(self, particle_id_dtype, box_id_dtype):
        # FIXME Iterating over all boxes to find which ones have QBX centers
        # is inefficient.

        knl = lp.make_kernel(
            [
                "{[ibox]: 0<=ibox<nboxes}",
                "{[itarget_tree]: b_t_start <= itarget_tree < b_t_start + ntargets}",
                ],
            """
            for ibox
                <> b_t_start = box_target_starts[ibox]
                <> ntargets = box_target_counts_nonchild[ibox]

                for itarget_tree
                    <> itarget_user = user_target_from_tree_target[itarget_tree]
                    <> in_bounds = itarget_user < ncenters

                    # This write is race-free because each center only belongs
                    # to one box.
                    qbx_center_to_target_box[itarget_user] = \
                            box_to_target_box[ibox] {id=tgt_write,if=in_bounds}
                end
            end
            """,
            [
                lp.GlobalArg("qbx_center_to_target_box", box_id_dtype,
                    shape="ncenters"),
                lp.GlobalArg("box_to_target_box", box_id_dtype),
                lp.GlobalArg("user_target_from_tree_target", None, shape=None),
                lp.ValueArg("ncenters", particle_id_dtype),
                "..."
                ],
            name="qbx_center_to_target_box_lookup",
            silenced_warnings="write_race(tgt_write)")

        knl = lp.split_iname(knl, "ibox", 128,
                inner_tag="l.0", outer_tag="g.0")

        return knl

    @property
    @memoize_method
    def build_leaf_to_ball_lookup(self):
        from boxtree.area_query import LeavesToBallsLookupBuilder
        return LeavesToBallsLookupBuilder(self.cl_context)

    # {{{ check if a center may be used with global QBX

    @memoize_method
    def qbx_center_for_global_tester(self,
            coord_dtype, box_id_dtype, particle_id_dtype):
        from pyopencl.elementwise import ElementwiseTemplate
        return ElementwiseTemplate(
            arguments="""//CL:mako//
                /* input */
                %for iaxis in range(ambient_dim):
                    coord_t *center_${iaxis},  /* [ncenters] */
                %endfor
                coord_t *radii,  /* [ncenters] */
                box_id_t *qbx_center_to_target_box, /* [ncenters] */

                box_id_t *neighbor_source_boxes_starts,
                box_id_t *neighbor_source_boxes_lists,
                particle_id_t *box_point_source_starts,
                particle_id_t *box_point_source_counts_cumul,
                %for iaxis in range(ambient_dim):
                    coord_t *point_sources_${iaxis},
                %endfor

                /* output */
                char *center_may_use_global_qbx,
                """,
            operation=r"""//CL:mako//
                particle_id_t icenter = i;

                %for iaxis in range(ambient_dim):
                    coord_t my_center_${iaxis} = center_${iaxis}[icenter];
                %endfor
                coord_t radius = radii[icenter];

                // {{{ see if there are sources close enough to require local QBX

                bool found_too_close = false;

                coord_t radius_squared = radius * radius;

                box_id_t itgt_box = qbx_center_to_target_box[icenter];

                box_id_t nb_src_start = neighbor_source_boxes_starts[itgt_box];
                box_id_t nb_src_stop = neighbor_source_boxes_starts[itgt_box+1];

                for (
                        box_id_t ibox_list = nb_src_start;
                        ibox_list < nb_src_stop && !found_too_close;
                        ++ibox_list)
                {
                    box_id_t neighbor_box_id =
                        neighbor_source_boxes_lists[ibox_list];

                    box_id_t bps_start = box_point_source_starts[neighbor_box_id];
                    box_id_t bps_stop =
                        bps_start + box_point_source_counts_cumul[neighbor_box_id];
                    for (
                            box_id_t ipsrc = bps_start;
                            ipsrc < bps_stop;
                            ++ipsrc)
                    {
                        %for iaxis in range(ambient_dim):
                            coord_t psource_${iaxis} = point_sources_${iaxis}[ipsrc];
                        %endfor

                        coord_t dist_squared = 0
                        %for iaxis in range(ambient_dim):
                            + (my_center_${iaxis} - psource_${iaxis})
                              * (my_center_${iaxis} - psource_${iaxis})
                        %endfor
                            ;

                        const coord_t too_close_slack = (1+1e-2)*(1+1e-2);
                        found_too_close = found_too_close
                            || (dist_squared*too_close_slack  < radius_squared);

                        if (found_too_close)
                            break;
                    }
                }

                // }}}

                center_may_use_global_qbx[icenter] = !found_too_close;
                """,
            name="qbx_test_center_for_global").build(
                    self.cl_context,
                    type_aliases=(
                        ("box_id_t", box_id_dtype),
                        ("particle_id_t", particle_id_dtype),
                        ("coord_t", coord_dtype),
                        ),
                    var_values=(
                        ("ambient_dim", self.ambient_dim),
                        ))

    # }}}

    @property
    @memoize_method
    def key_value_sort(self):
        from pyopencl.algorithm import KeyValueSorter
        return KeyValueSorter(self.cl_context)

    @memoize_method
    def filter_center_and_target_ids(self, particle_id_dtype):
        from pyopencl.scan import GenericScanKernel
        from pyopencl.tools import VectorArg
        return GenericScanKernel(
                self.cl_context, particle_id_dtype,
                arguments=[
                    VectorArg(particle_id_dtype, "target_to_center"),
                    VectorArg(particle_id_dtype, "filtered_target_to_center"),
                    VectorArg(particle_id_dtype, "filtered_target_id"),
                    VectorArg(particle_id_dtype, "count"),
                    ],
                input_expr="(target_to_center[i] >= 0) ? 1 : 0",
                scan_expr="a+b", neutral="0",
                output_statement="""
                    if (prev_item != item)
                    {
                        filtered_target_to_center[item-1] = target_to_center[i];
                        filtered_target_id[item-1] = i;
                    }
                    if (i+1 == N) *count = item;
                    """)

# }}}


# {{{ geometry data

class TargetInfo(DeviceDataRecord):
    """Describes the internal structure of the QBX FMM's list of :attr:`targets`.
    The list consists of QBX centers, then target
    points for each target discretization. The starts of the target points for
    each target discretization are given by :attr:`target_discr_starts`.

    .. attribute:: targets

        Shape: ``[dim,ntargets]``

    .. attribute:: target_discr_starts

        Shape: ``[ndiscrs+1]``

        Start indices of targets for each target discretization.

        The first entry here is the start of the targets for the
        first target discretization. (The QBX centers start at index 0,
        a fact which is not explicitly represented.)

    .. attribute:: ntargets
    """


class CenterInfo(DeviceDataRecord):
    """Information on location of QBX centers.
    Returned from :meth:`QBXFMMGeometryData.center_info`.

    .. attribute:: centers

        Shape: ``[dim][ncenters]``

    .. attribute:: sides

        Shape: ``[ncenters]``

        -1 for inside, +1 for outside (relative to normal)

    .. attribute:: radii

        Shape: ``[ncenters]``

    .. attribute:: ncenters
    """

    @property
    def ncenters(self):
        return len(self.radii)


class CenterToTargetList(DeviceDataRecord):
    """A lookup table of targets covered by each QBX disk. Indexed by global
    number of QBX center, ``lists[start[i]:start[i+1]]`` indicates numbers
    of the overlapped targets in tree target order.

    See :meth:`QBXFMMGeometryData.center_to_tree_targets`.

    .. attribute:: starts

        Shape: ``[ncenters+1]``

    .. attribute:: lists

        Lists of targets in tree order. Use with :attr:`starts`.
    """


class QBXFMMGeometryData(object):
    """

    .. rubric :: Attributes

    .. attribute:: code_getter

        The :class:`QBXFMMGeometryCodeGetter` for this object.

    .. attribute:: lpot_source

        The :class:`pytential.discretization.qbx.QBXDiscretization`
        acting as the source geometry.

    .. attribute:: target_discrs_and_qbx_sides

        a list of tuples ``(discr, sides)``, where
        *discr* is a
        :class:`pytential.discretization.Discretization`
        or a
        :class:`pytential.discretization.target.TargetBase` instance, and
        *sides* is an array of (:class:`numpy.int8`) side requests for each
        target.

        The side request can take the following values for each target:

        ===== ==============================================
        Value Meaning
        ===== ==============================================
        0     Volume target. If near a QBX center,
              the value from the QBX expansion is returned,
              otherwise the volume potential is returned.

        -1    Surface target. Return interior limit from
              interior-side QBX expansion.

        +1    Surface target. Return exterior limit from
              exterior-side QBX expansion.

        -2    Volume target. If within an *interior* QBX disk,
              the value from the QBX expansion is returned,
              otherwise the volume potential is returned.

        +2    Volume target. If within an *exterior* QBX disk,
              the value from the QBX expansion is returned,
              otherwise the volume potential is returned.
        ===== ==============================================

    .. attribute:: cl_context

        A :class:`pyopencl.Context`.

    .. attribute:: coord_dtype

    .. rubric :: Methods

    .. automethod:: center_info()
    .. automethod:: target_info()
    .. automethod:: tree()
    .. automethod:: traversal()
    .. automethod:: leaf_to_center_lookup
    .. automethod:: qbx_center_to_target_box()
    .. automethod:: global_qbx_flags()
    .. automethod:: global_qbx_centers()
    .. automethod:: user_target_to_center()
    .. automethod:: center_to_tree_targets()
    .. automethod:: global_qbx_centers_box_target_lists()
    .. automethod:: non_qbx_box_target_lists()
    .. automethod:: plot()
    """

    def __init__(self, code_getter, lpot_source,
            target_discrs_and_qbx_sides, debug):
        """
        .. rubric:: Constructor arguments

        See the attributes of the same name for the meaning of most
        of the constructor arguments.

        :arg debug: a :class:`bool` flag for whether to enable
            potentially costly self-checks
        """

        self.code_getter = code_getter
        self.lpot_source = lpot_source
        self.target_discrs_and_qbx_sides = \
                target_discrs_and_qbx_sides
        self.debug = debug

    @property
    def cl_context(self):
        return self.lpot_source.cl_context

    @property
    def coord_dtype(self):
        return self.lpot_source.fine_density_discr.nodes().dtype

    # {{{ center info

    @memoize_method
    def kept_center_indices(self, el_group):
        """Return indices of unit nodes (of the target discretization)
        that will give rise to QBX centers.
        """

        # FIXME: Be more careful about which nodes to keep
        return np.arange(0, el_group.nunit_nodes)

    @memoize_method
    def center_info(self):
        """ Return a :class:`CenterInfo`. |cached|
        """

        lpot_source = self.lpot_source

<<<<<<< HEAD
        adim = self_discr.ambient_dim
        dim = self_discr.dim

        from pytential import sym, bind
        from pytools.obj_array import make_obj_array
        with cl.CommandQueue(self.cl_context) as queue:
            radii_sym = sym.cse(2*sym.area_element(adim, dim), "radii")
            all_radii, all_pos_centers, all_neg_centers = bind(self_discr,
                    make_obj_array([
                        radii_sym,
                        sym.nodes(adim) + radii_sym*sym.normal(adim),
                        sym.nodes(adim) - radii_sym*sym.normal(adim)
                        ]))(queue)

            # The centers are returned from the above as multivectors.
            all_pos_centers = all_pos_centers.as_vector(np.object)
            all_neg_centers = all_neg_centers.as_vector(np.object)

            # -1 for inside, +1 for outside
            sides = cl.array.empty(
                    self.cl_context, ncenters, np.int8)
            radii = cl.array.empty(
                    self.cl_context, ncenters, self.coord_dtype)
            centers = make_obj_array([
                cl.array.empty(self.cl_context, ncenters,
                    self.coord_dtype)
                for i in range(self_discr.ambient_dim)])

            ibase = 0
            for el_group in self_discr.groups:
                kept_center_indices = self.kept_center_indices(el_group)
                group_len = len(kept_indices) * el_group.nelements

                for side, all_centers in [
                        (+1, all_pos_centers),
                        (-1, all_neg_centers),
                        ]:

                    sides[ibase:ibase + group_len].fill(side, queue=queue)

                    radii_view = radii[ibase:ibase + group_len] \
                            .reshape(el_group.nelements, len(kept_indices))
                    centers_view = make_obj_array([
                        centers_i[ibase:ibase + group_len]
                        .reshape((el_group.nelements, len(kept_indices)))
                        for centers_i in centers
                        ])
                    all_centers_view = make_obj_array([
                        el_group.view(pos_centers_i)
                        for pos_centers_i in all_centers
                        ])
                    self.code_getter.pick_expansion_centers(queue,
                            centers=centers_view,
                            all_centers=all_centers_view,
                            radii=radii_view,
                            all_radii=el_group.view(all_radii),
                            kept_center_indices=kept_center_indices)

                    ibase += group_len

            assert ibase == ncenters
=======
        with cl.CommandQueue(self.cl_context) as queue:
            from pytential.qbx.utils import get_interleaved_centers
            centers = get_interleaved_centers(queue, lpot_source)
            sides = cl.array.arange(queue, len(centers[0]), dtype=np.int32)
            sides = 2 * (sides & 1) - 1
            radii = lpot_source.panel_sizes("ncenters").with_queue(queue) / 2
>>>>>>> 724b4121

        return CenterInfo(
                sides=sides,
                radii=radii,
                centers=centers).with_queue(None)

    # }}}

    # {{{ target info

    @memoize_method
    def target_info(self):
        """Return a :class:`TargetInfo`. |cached|"""

        code_getter = self.code_getter
        lpot_src = self.lpot_source

        with cl.CommandQueue(self.cl_context) as queue:
            center_info = self.center_info()

            ntargets = center_info.ncenters
            target_discr_starts = []

            for target_discr, qbx_side in self.target_discrs_and_qbx_sides:
                target_discr_starts.append(ntargets)
                ntargets += target_discr.nnodes

            target_discr_starts.append(ntargets)

            targets = cl.array.empty(
                    self.cl_context, (lpot_src.ambient_dim, ntargets),
                    self.coord_dtype)
            code_getter.copy_targets_kernel()(
                    queue,
                    targets=targets[:, :center_info.ncenters],
                    points=center_info.centers)

            for start, (target_discr, _) in zip(
                    target_discr_starts, self.target_discrs_and_qbx_sides):
                code_getter.copy_targets_kernel()(
                        queue,
                        targets=targets[:, start:start+target_discr.nnodes],
                        points=target_discr.nodes())

            return TargetInfo(
                    targets=targets,
                    target_discr_starts=target_discr_starts,
                    ntargets=ntargets).with_queue(None)

    def target_radii(self):
        """Shape: ``[ntargets]``

        A list of target radii for FMM tree construction. In this list, the QBX
        centers have the radii determined by :meth:`center_info`, and all other
        targets have radius zero.
        """

        tgt_info = self.target_info()
        center_info = self.center_info()

        with cl.CommandQueue(self.cl_context) as queue:
            target_radii = cl.array.zeros(queue, tgt_info.ntargets, self.coord_dtype)
            target_radii[:center_info.ncenters] = center_info.radii

            return target_radii.with_queue(None)

    def target_side_preferences(self):
        """Return one big array combining all the data from
        the *side* part of :attr:`TargetInfo.target_discrs_and_qbx_sides`.

        Shape: ``[ntargets]``, dtype: int8"""

        tgt_info = self.target_info()
        center_info = self.center_info()

        with cl.CommandQueue(self.cl_context) as queue:
            target_side_preferences = cl.array.empty(
                    queue, tgt_info.ntargets, np.int8)
            target_side_preferences[:center_info.ncenters] = 0

            for tdstart, (target_discr, qbx_side) in \
                    zip(tgt_info.target_discr_starts,
                            self.target_discrs_and_qbx_sides):
                target_side_preferences[tdstart:tdstart+target_discr.nnodes] \
                    = qbx_side

            return target_side_preferences.with_queue(None)

    # }}}

    # {{{ tree

    @memoize_method
    def tree(self):
        """Build and return a :class:`boxtree.tree.TreeWithLinkedPointSources`
        for this source with these targets.

        |cached|
        """

        code_getter = self.code_getter
        lpot_src = self.lpot_source
        target_info = self.target_info()

        with cl.CommandQueue(self.cl_context) as queue:

            # TODO: build refine weights.

            tree, _ = code_getter.build_tree(queue,
                    particles=lpot_src.fine_density_discr.nodes(),
                    targets=target_info.targets,
                    max_particles_in_box=30,
                    debug=self.debug,
                    kind="adaptive-level-restricted")

            return tree

    # }}}

    @memoize_method
    def traversal(self):
        """Return a :class:`boxtree.traversal.FMMTraversalInfo` with merged
        close lists.
        (See :meth:`boxtree.traversal.FMMTraversalInfo.merge_close_lists`)
        |cached|
        """

        with cl.CommandQueue(self.cl_context) as queue:
            trav, _ = self.code_getter.build_traversal(queue, self.tree(),
                    debug=self.debug)

            return trav

    def leaf_to_center_lookup(self):
        """Return a :class:`boxtree.area_query.LeavesToBallsLookup` to look up
        which which QBX disks overlap each leaf box.
        """

        center_info = self.center_info()

        with cl.CommandQueue(self.cl_context) as queue:
            lbl, _ = self.code_getter.build_leaf_to_ball_lookup(queue,
                    self.tree(), center_info.centers, center_info.radii)
            return lbl

    @memoize_method
    def qbx_center_to_target_box(self):
        """Return a lookup table of length :attr:`CenterInfo.ncenters`
        (see :meth:`center_info`) indicating the target box in which each
        QBX disk is located.

        |cached|
        """
        tree = self.tree()
        trav = self.traversal()
        center_info = self.center_info()

        qbx_center_to_target_box_lookup = \
                self.code_getter.qbx_center_to_target_box_lookup(
                        # particle_id_dtype:
                        tree.particle_id_dtype,
                        # box_id_dtype:
                        tree.box_id_dtype,
                        )

        with cl.CommandQueue(self.cl_context) as queue:
            box_to_target_box = cl.array.empty(
                    queue, tree.nboxes, tree.box_id_dtype)
            if self.debug:
                box_to_target_box.fill(-1)
            box_to_target_box[trav.target_boxes] = cl.array.arange(
                    queue, len(trav.target_boxes), dtype=tree.box_id_dtype)

            sorted_target_ids = self.tree().sorted_target_ids
            user_target_from_tree_target = \
                    cl.array.empty_like(sorted_target_ids).with_queue(queue)

            user_target_from_tree_target[sorted_target_ids] = \
                    cl.array.arange(
                            queue, len(sorted_target_ids),
                            user_target_from_tree_target.dtype)

            evt, (qbx_center_to_target_box,) = qbx_center_to_target_box_lookup(
                    queue,
                    box_to_target_box=box_to_target_box,
                    box_target_starts=tree.box_target_starts,
                    box_target_counts_nonchild=tree.box_target_counts_nonchild,
                    user_target_from_tree_target=user_target_from_tree_target,
                    ncenters=center_info.ncenters)

            return qbx_center_to_target_box.with_queue(None)

    @memoize_method
    def global_qbx_flags(self):
        """Return an array of :class:`numpy.int8` of length
        :attr:`CenterInfo.ncenters` (see :meth:`center_info`) indicating
        whether each center can use gloal QBX, i.e. whether a single expansion
        can mediate interactions from *all* sources to all targets for which it
        is valid. If global QBX can be used, the center's entry will be 1,
        otherwise it will be 0.

        (If not, local QBX is needed, and the center may only be
        able to mediate some of the interactions to a given target.)

        |cached|
        """

        center_info = self.center_info()

        with cl.CommandQueue(self.cl_context) as queue:
            result = cl.array.empty(queue, center_info.ncenters, np.int8)
            result.fill(1)

        return result.with_queue(None)

    @memoize_method
    def global_qbx_centers(self):
        """Build a list of indices of QBX centers that use global QBX.  This
        indexes into the global list of targets, (see :meth:`target_info`) of
        which the QBX centers occupy the first *ncenters*.
        """

        tree = self.tree()

        with cl.CommandQueue(self.cl_context) as queue:
            from pyopencl.algorithm import copy_if

            logger.info("find global qbx centers: start")
            result, count, _ = copy_if(
                    cl.array.arange(queue, self.center_info().ncenters,
                        tree.particle_id_dtype),
                    "global_qbx_flags[i] != 0",
                    extra_args=[
                        ("global_qbx_flags", self.global_qbx_flags())
                        ],
                    queue=queue)

            logger.info("find global qbx centers: done")

            return result[:count.get()].with_queue(None)

    @memoize_method
    def user_target_to_center(self):
        """Find which QBX center, if any, is to be used for each target.
        :attr:`target_state.NO_QBX_NEEDED` if none. :attr:`target_state.FAILED`
        if a center needs to be used, but none was found.
        See :meth:`center_to_tree_targets` for the reverse look-up table.

        Shape: ``[ntargets]`` of :attr:`boxtree.Tree.particle_id_dtype`, with extra
        values from :class:`target_state` allowed. Targets occur in user order.
        """
        from pytential.qbx.target_assoc import QBXTargetAssociator

        # FIXME: kernel ownership...
        tgt_assoc = QBXTargetAssociator(self.cl_context)

        # FIXME: try block...
        tgt_assoc_result = tgt_assoc(self.lpot_source,
                                     self.target_discrs_and_qbx_sides)

        tgt_info = self.target_info()
        center_info = self.center_info()
        tree = self.tree()

        with cl.CommandQueue(self.cl_context) as queue:
            result = cl.array.empty(queue, tgt_info.ntargets, tree.particle_id_dtype)
            result[:center_info.ncenters].fill(target_state.NO_QBX_NEEDED)
            result[center_info.ncenters:] = tgt_assoc_result.target_to_center

        return result

    @memoize_method
    def center_to_tree_targets(self):
        """Return a :class:`CenterToTargetList`. See :meth:`target_to_center`
        for the reverse look-up table with targets in user order.

        |cached|
        """

        center_info = self.center_info()
        user_ttc = self.user_target_to_center()

        with cl.CommandQueue(self.cl_context) as queue:
            logger.info("build center -> targets lookup table: start")

            tree_ttc = cl.array.empty_like(user_ttc).with_queue(queue)
            tree_ttc[self.tree().sorted_target_ids] = user_ttc

            filtered_tree_ttc = cl.array.empty(queue, tree_ttc.shape, tree_ttc.dtype)
            filtered_target_ids = cl.array.empty(
                    queue, tree_ttc.shape, tree_ttc.dtype)
            count = cl.array.empty(queue, 1, tree_ttc.dtype)

            self.code_getter.filter_center_and_target_ids(tree_ttc.dtype)(
                    tree_ttc, filtered_tree_ttc, filtered_target_ids, count,
                    queue=queue, size=len(tree_ttc))

            count = count.get()

            filtered_tree_ttc = filtered_tree_ttc[:count]
            filtered_target_ids = filtered_target_ids[:count].copy()

            center_target_starts, targets_sorted_by_center, _ = \
                    self.code_getter.key_value_sort(queue,
                            filtered_tree_ttc, filtered_target_ids,
                            center_info.ncenters, tree_ttc.dtype)

            logger.info("build center -> targets lookup table: done")

            result = CenterToTargetList(
                    starts=center_target_starts,
                    lists=targets_sorted_by_center).with_queue(None)

            return result

    @memoize_method
    def global_qbx_centers_box_target_lists(self):
        """Build a list of targets per box consisting only of global QBX centers.
        Returns a :class:`boxtree.tree.FilteredTargetListsInUserOrder`.
        (I.e. no new target order is created for these targets, as we expect
        there to be (relatively) not many of them.)

        |cached|
        """

        center_info = self.center_info()
        with cl.CommandQueue(self.cl_context) as queue:
            logger.info("find global qbx centers box target list: start")

            flags = cl.array.zeros(queue, self.tree().ntargets, np.int8)

            flags[:center_info.ncenters] = self.global_qbx_flags()

            from boxtree.tree import filter_target_lists_in_user_order
            result = filter_target_lists_in_user_order(queue, self.tree(), flags)

            logger.info("find global qbx centers box target list: done")

            return result.with_queue(None)

    @memoize_method
    def non_qbx_box_target_lists(self):
        """Build a list of targets per box that don't need to bother with QBX.
        Returns a :class:`boxtree.tree.FilteredTargetListsInTreeOrder`.
        (I.e. a new target order is created for these targets, as we expect
        there to be many of them.)

        |cached|
        """

        with cl.CommandQueue(self.cl_context) as queue:
            logger.info("find non-qbx box target lists: start")

            flags = (self.user_target_to_center().with_queue(queue)
                    == target_state.NO_QBX_NEEDED)

            # The QBX centers come up with NO_QBX_NEEDED, but they don't
            # belong in this target list.

            # 'flags' is in user order, and should be.

            nqbx_centers = self.center_info().ncenters
            flags[:nqbx_centers] = 0

            from boxtree.tree import filter_target_lists_in_tree_order
            result = filter_target_lists_in_tree_order(queue, self.tree(), flags)

            logger.info("find non-qbx box target lists: done")

            return result.with_queue(None)

    # {{{ plotting (for debugging)

    def plot(self):
        """Plot most of the information contained in a :class:`QBXFMMGeometryData`
        object, for debugging.

        .. note::

            This only works for two-dimensional geometries.
        """

        dims = self.tree().targets.shape[0]
        if dims != 2:
            raise ValueError("only 2-dimensional geometry info can be plotted")

        with cl.CommandQueue(self.cl_context) as queue:
            import matplotlib.pyplot as pt
            nodes_host = self.lpot_source.fine_density_discr.nodes().get(queue)
            pt.plot(nodes_host[0], nodes_host[1], "x-")

            global_flags = self.global_qbx_flags().get(queue=queue)

            tree = self.tree().get(queue=queue)
            from boxtree.visualization import TreePlotter
            tp = TreePlotter(tree)
            tp.draw_tree()

            # {{{ draw centers and circles

            center_info = self.center_info()
            centers = [
                    center_info.centers[0].get(queue),
                    center_info.centers[1].get(queue)]
            pt.plot(centers[0][global_flags == 0],
                    centers[1][global_flags == 0], "oc",
                    label="centers needing local qbx")
            ax = pt.gca()
            for icenter, (cx, cy, r) in enumerate(zip(
                    centers[0], centers[1], center_info.radii.get(queue))):
                ax.add_artist(
                        pt.Circle((cx, cy), r, fill=False, ls="dotted", lw=1))
                pt.text(cx, cy,
                        str(icenter), fontsize=8,
                        ha="left", va="center",
                        bbox=dict(facecolor='white', alpha=0.5, lw=0))

            # }}}

            # {{{ draw target-to-center arrows

            ttc = self.user_target_to_center().get(queue)
            tinfo = self.target_info()
            targets = tinfo.targets.get(queue)

            pt.plot(targets[0], targets[1], "+")
            pt.plot(
                    targets[0][ttc == target_state.FAILED],
                    targets[1][ttc == target_state.FAILED],
                    "dr", markersize=15, label="failed targets")

            for itarget in np.where(ttc == target_state.FAILED)[0]:
                pt.text(
                        targets[0][itarget],
                        targets[1][itarget],
                        str(itarget), fontsize=8,
                        ha="left", va="center",
                        bbox=dict(facecolor='white', alpha=0.5, lw=0))

            tccount = 0
            checked = 0
            for tx, ty, tcenter in zip(
                    targets[0][center_info.ncenters:],
                    targets[1][center_info.ncenters:],
                    ttc[center_info.ncenters:]):
                checked += 1
                if tcenter >= 0:
                    tccount += 1
                    ax.add_artist(
                            pt.Line2D(
                                (tx, centers[0][tcenter]),
                                (ty, centers[1][tcenter]),
                                ))

            print("found a center for %d/%d targets" % (tccount, checked))

            # }}}

            pt.gca().set_aspect("equal")
            pt.legend()
            pt.show()

    # }}}

# }}}

# vim: foldmethod=marker:filetype=pyopencl<|MERGE_RESOLUTION|>--- conflicted
+++ resolved
@@ -583,76 +583,12 @@
 
         lpot_source = self.lpot_source
 
-<<<<<<< HEAD
-        adim = self_discr.ambient_dim
-        dim = self_discr.dim
-
-        from pytential import sym, bind
-        from pytools.obj_array import make_obj_array
-        with cl.CommandQueue(self.cl_context) as queue:
-            radii_sym = sym.cse(2*sym.area_element(adim, dim), "radii")
-            all_radii, all_pos_centers, all_neg_centers = bind(self_discr,
-                    make_obj_array([
-                        radii_sym,
-                        sym.nodes(adim) + radii_sym*sym.normal(adim),
-                        sym.nodes(adim) - radii_sym*sym.normal(adim)
-                        ]))(queue)
-
-            # The centers are returned from the above as multivectors.
-            all_pos_centers = all_pos_centers.as_vector(np.object)
-            all_neg_centers = all_neg_centers.as_vector(np.object)
-
-            # -1 for inside, +1 for outside
-            sides = cl.array.empty(
-                    self.cl_context, ncenters, np.int8)
-            radii = cl.array.empty(
-                    self.cl_context, ncenters, self.coord_dtype)
-            centers = make_obj_array([
-                cl.array.empty(self.cl_context, ncenters,
-                    self.coord_dtype)
-                for i in range(self_discr.ambient_dim)])
-
-            ibase = 0
-            for el_group in self_discr.groups:
-                kept_center_indices = self.kept_center_indices(el_group)
-                group_len = len(kept_indices) * el_group.nelements
-
-                for side, all_centers in [
-                        (+1, all_pos_centers),
-                        (-1, all_neg_centers),
-                        ]:
-
-                    sides[ibase:ibase + group_len].fill(side, queue=queue)
-
-                    radii_view = radii[ibase:ibase + group_len] \
-                            .reshape(el_group.nelements, len(kept_indices))
-                    centers_view = make_obj_array([
-                        centers_i[ibase:ibase + group_len]
-                        .reshape((el_group.nelements, len(kept_indices)))
-                        for centers_i in centers
-                        ])
-                    all_centers_view = make_obj_array([
-                        el_group.view(pos_centers_i)
-                        for pos_centers_i in all_centers
-                        ])
-                    self.code_getter.pick_expansion_centers(queue,
-                            centers=centers_view,
-                            all_centers=all_centers_view,
-                            radii=radii_view,
-                            all_radii=el_group.view(all_radii),
-                            kept_center_indices=kept_center_indices)
-
-                    ibase += group_len
-
-            assert ibase == ncenters
-=======
         with cl.CommandQueue(self.cl_context) as queue:
             from pytential.qbx.utils import get_interleaved_centers
             centers = get_interleaved_centers(queue, lpot_source)
             sides = cl.array.arange(queue, len(centers[0]), dtype=np.int32)
             sides = 2 * (sides & 1) - 1
             radii = lpot_source.panel_sizes("ncenters").with_queue(queue) / 2
->>>>>>> 724b4121
 
         return CenterInfo(
                 sides=sides,
