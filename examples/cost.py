"""Calibrates a cost model and reports on the accuracy."""

import pyopencl as cl
import numpy as np

from pytential import sym, bind
from pytools import one


# {{{ global params

TARGET_ORDER = 8
OVSMP_FACTOR = 5
TCF = 0.9
QBX_ORDER = 5
FMM_ORDER = 10
RUNS = 3

DEFAULT_LPOT_KWARGS = {
        "_box_extent_norm": "l2",
        "_from_sep_smaller_crit": "static_l2",
        }

PANELS_PER_ARM = 30
TRAINING_ARMS = (10, 15, 25)
TESTING_ARMS = (20,)


def starfish_lpot_source(queue, n_arms):
    from meshmode.discretization import Discretization
    from meshmode.discretization.poly_element import (
            InterpolatoryQuadratureSimplexGroupFactory)

    from meshmode.mesh.generation import make_curve_mesh, NArmedStarfish

    mesh = make_curve_mesh(
            NArmedStarfish(n_arms, 0.8),
            np.linspace(0, 1, 1 + PANELS_PER_ARM * n_arms),
            TARGET_ORDER)

    pre_density_discr = Discretization(
            queue.context, mesh,
            InterpolatoryQuadratureSimplexGroupFactory(TARGET_ORDER))

    lpot_kwargs = DEFAULT_LPOT_KWARGS.copy()
    lpot_kwargs.update(
            target_association_tolerance=0.025,
            _expansion_stick_out_factor=TCF,
            fmm_order=FMM_ORDER, qbx_order=QBX_ORDER,
            fmm_backend="fmmlib"
            )

    from pytential.qbx import QBXLayerPotentialSource
    lpot_source = QBXLayerPotentialSource(
            pre_density_discr, OVSMP_FACTOR * TARGET_ORDER,
            **lpot_kwargs)

    lpot_source, _ = lpot_source.with_refinement()

    return lpot_source

# }}}


def training_geometries(queue):
    for n_arms in TRAINING_ARMS:
        yield starfish_lpot_source(queue, n_arms)


def test_geometries(queue):
    for n_arms in TESTING_ARMS:
        yield starfish_lpot_source(queue, n_arms)


def get_bound_op(lpot_source):
    from sumpy.kernel import LaplaceKernel
    sigma_sym = sym.var("sigma")
    k_sym = LaplaceKernel(lpot_source.ambient_dim)
    op = sym.S(k_sym, sigma_sym, qbx_forced_limit=+1)

    return bind(lpot_source, op)


def get_test_density(queue, lpot_source):
    density_discr = lpot_source.density_discr
    nodes = density_discr.nodes().with_queue(queue)
    sigma = cl.clmath.sin(10 * nodes[0])

    return sigma


def calibrate_cost_model(ctx):
    queue = cl.CommandQueue(ctx)

    from pytential.qbx.cost import CostModel, estimate_calibration_params

<<<<<<< HEAD
    cost_model = CostModel()
=======
    perf_model = CostModel(use_target_specific_qbx=True)
>>>>>>> 67414ad4

    model_results = []
    timing_results = []

    for lpot_source in training_geometries(queue):
        lpot_source = lpot_source.copy(cost_model=cost_model)
        bound_op = get_bound_op(lpot_source)
        sigma = get_test_density(queue, lpot_source)

        cost_S = bound_op.get_modeled_cost(queue, sigma=sigma)

        # Warm-up run.
        bound_op.eval(queue, {"sigma": sigma})

        for _ in range(RUNS):
            timing_data = {}
            bound_op.eval(queue, {"sigma": sigma}, timing_data=timing_data)

            model_results.append(one(cost_S.values()))
            timing_results.append(one(timing_data.values()))

    calibration_params = (
            estimate_calibration_params(model_results, timing_results))

    return cost_model.with_calibration_params(calibration_params)


def test_cost_model(ctx, cost_model):
    queue = cl.CommandQueue(ctx)

    for lpot_source in test_geometries(queue):
        lpot_source = lpot_source.copy(cost_model=cost_model)
        bound_op = get_bound_op(lpot_source)
        sigma = get_test_density(queue, lpot_source)

        cost_S = bound_op.get_modeled_cost(queue, sigma=sigma)
        model_result = (
                one(cost_S.values())
                .get_predicted_times(merge_close_lists=True))

        # Warm-up run.
        bound_op.eval(queue, {"sigma": sigma})

        temp_timing_results = []
        for _ in range(RUNS):
            timing_data = {}
            bound_op.eval(queue, {"sigma": sigma}, timing_data=timing_data)
            temp_timing_results.append(one(timing_data.values()))

        timing_result = {}
        for param in model_result:
            timing_result[param] = (
                    sum(temp_timing_result[param]["process_elapsed"]
                        for temp_timing_result in temp_timing_results)) / RUNS

        print("=" * 20)
        for stage in model_result:
            print("stage: ", stage)
            print("actual: ", timing_result[stage])
            print("predicted: ", model_result[stage])
        print("=" * 20)


def predict_cost(ctx):
    model = calibrate_cost_model(ctx)
    test_cost_model(ctx, model)


if __name__ == "__main__":
    predict_cost(cl.create_some_context(0))<|MERGE_RESOLUTION|>--- conflicted
+++ resolved
@@ -94,11 +94,7 @@
 
     from pytential.qbx.cost import CostModel, estimate_calibration_params
 
-<<<<<<< HEAD
-    cost_model = CostModel()
-=======
-    perf_model = CostModel(use_target_specific_qbx=True)
->>>>>>> 67414ad4
+    cost_model = CostModel(use_target_specific_qbx=True)
 
     model_results = []
     timing_results = []
