--- conflicted
+++ resolved
@@ -58,7 +58,6 @@
 
 ext_modules = [
         Extension(
-<<<<<<< HEAD
             "pytential.qbx.target_specific._internal",
             sources=[
                 "pytential/qbx/target_specific/_internal.pyx",
@@ -66,12 +65,7 @@
             depends=[
                 "pytential/qbx/target_specific/_internal.h",
                 "pytential/qbx/target_specific/_helmholtz_utils.h"],
-            extra_compile_args=["-Wall", "-fopenmp", "-ffast-math"],
-=======
-            "pytential.qbx.target_specific",
-            ["pytential/qbx/target_specific.pyx"],
-            extra_compile_args=["-fopenmp", "-Ofast", "-march=native"],
->>>>>>> 449b0301
+            extra_compile_args=["-Wall", "-fopenmp", "-ffast-math", "-march=native"],
             extra_link_args=["-fopenmp"]
         ),
 ]
